--- conflicted
+++ resolved
@@ -1,19 +1,19 @@
+from functools import cached_property
 import time
+from typing import List
+
 import jwt
-from functools import cached_property
-from typing import List
+from pydantic import AnyHttpUrl, ConfigDict
+from pydantic_settings import BaseSettings
 
 from getstream.chat.client import ChatClient
 from getstream.common.client import CommonClient
 from getstream.models import UserRequest
+from getstream.moderation.client import ModerationClient
 from getstream.utils import validate_and_clean_url
 from getstream.video.client import VideoClient
-<<<<<<< HEAD
-from pydantic import AnyHttpUrl, ConfigDict
-from pydantic_settings import BaseSettings
-=======
-from getstream.moderation.client import ModerationClient
->>>>>>> ab639b4d
+
+
 
 BASE_URL = "https://chat.stream-io-api.com/"
 
