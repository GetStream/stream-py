--- conflicted
+++ resolved
@@ -214,7 +214,6 @@
     sys.modules["google"] = pkg
 
 
-<<<<<<< HEAD
 from getstream.plugins.gemini.live import live as gemini_live  # noqa: E402
 
 
@@ -247,11 +246,6 @@
         return flush_spy
 
     return _spy
-=======
-from getstream.plugins import GeminiLive  # noqa: E402
-from getstream.video.rtc.track_util import PcmData  # noqa: E402
-import getstream.plugins.gemini.live.live as gemini_live  # noqa: E402
->>>>>>> 79054f4f
 
 
 @pytest.mark.asyncio
