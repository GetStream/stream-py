--- conflicted
+++ resolved
@@ -720,13 +720,8 @@
     def on_error(error):
         errors.append(error)
 
-<<<<<<< HEAD
-    # Wait for keep-alive messages to be sent
-    print("Waiting for keep-alive timeout (3 seconds)...")
-=======
     try:
-        print("Waiting for keep-alive timeout (5 seconds)...")
->>>>>>> 74dffb2e
+        print("Waiting for keep-alive timeout (3 seconds)...")
 
         # Wait longer than keep-alive interval to test the mechanism
         await asyncio.sleep(6.0)
