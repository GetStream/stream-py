from dataclasses import dataclass
from dataclasses import field as dc_field
from dataclasses_json import DataClassJsonMixin
from dataclasses_json import config as dc_config
from datetime import datetime
from marshmallow import fields
from typing import List, Dict, Optional, Final, NewType
from getstream.utils import encode_datetime, datetime_from_unix_ns


@dataclass
class APIError(DataClassJsonMixin):
    code: int = dc_field(metadata=dc_config(field_name="code"))
    duration: str = dc_field(metadata=dc_config(field_name="duration"))
    message: str = dc_field(metadata=dc_config(field_name="message"))
    more_info: str = dc_field(metadata=dc_config(field_name="more_info"))
    status_code: int = dc_field(metadata=dc_config(field_name="StatusCode"))
    details: "List[int]" = dc_field(metadata=dc_config(field_name="details"))
    exception_fields: "Optional[Dict[str, str]]" = dc_field(
        default=None, metadata=dc_config(field_name="exception_fields")
    )


@dataclass
class APNConfig(DataClassJsonMixin):
    auth_key: Optional[str] = dc_field(
        default=None, metadata=dc_config(field_name="auth_key")
    )
    auth_type: Optional[str] = dc_field(
        default=None, metadata=dc_config(field_name="auth_type")
    )
    bundle_id: Optional[str] = dc_field(
        default=None, metadata=dc_config(field_name="bundle_id")
    )
    development: Optional[bool] = dc_field(
        default=None, metadata=dc_config(field_name="development")
    )
    disabled: Optional[bool] = dc_field(
        default=None, metadata=dc_config(field_name="Disabled")
    )
    host: Optional[str] = dc_field(default=None, metadata=dc_config(field_name="host"))
    key_id: Optional[str] = dc_field(
        default=None, metadata=dc_config(field_name="key_id")
    )
    notification_template: Optional[str] = dc_field(
        default=None, metadata=dc_config(field_name="notification_template")
    )
    p12_cert: Optional[str] = dc_field(
        default=None, metadata=dc_config(field_name="p12_cert")
    )
    team_id: Optional[str] = dc_field(
        default=None, metadata=dc_config(field_name="team_id")
    )


@dataclass
class APNConfigFields(DataClassJsonMixin):
    development: bool = dc_field(metadata=dc_config(field_name="development"))
    enabled: bool = dc_field(metadata=dc_config(field_name="enabled"))
    notification_template: str = dc_field(
        metadata=dc_config(field_name="notification_template")
    )
    auth_key: Optional[str] = dc_field(
        default=None, metadata=dc_config(field_name="auth_key")
    )
    auth_type: Optional[str] = dc_field(
        default=None, metadata=dc_config(field_name="auth_type")
    )
    bundle_id: Optional[str] = dc_field(
        default=None, metadata=dc_config(field_name="bundle_id")
    )
    host: Optional[str] = dc_field(default=None, metadata=dc_config(field_name="host"))
    key_id: Optional[str] = dc_field(
        default=None, metadata=dc_config(field_name="key_id")
    )
    p12_cert: Optional[str] = dc_field(
        default=None, metadata=dc_config(field_name="p12_cert")
    )
    team_id: Optional[str] = dc_field(
        default=None, metadata=dc_config(field_name="team_id")
    )


@dataclass
class APNS(DataClassJsonMixin):
    body: str = dc_field(metadata=dc_config(field_name="body"))
    title: str = dc_field(metadata=dc_config(field_name="title"))


@dataclass
class Action(DataClassJsonMixin):
    name: str = dc_field(metadata=dc_config(field_name="name"))
    text: str = dc_field(metadata=dc_config(field_name="text"))
    type: str = dc_field(metadata=dc_config(field_name="type"))
    style: Optional[str] = dc_field(
        default=None, metadata=dc_config(field_name="style")
    )
    value: Optional[str] = dc_field(
        default=None, metadata=dc_config(field_name="value")
    )


@dataclass
class AppResponseFields(DataClassJsonMixin):
    async_url_enrich_enabled: bool = dc_field(
        metadata=dc_config(field_name="async_url_enrich_enabled")
    )
    auto_translation_enabled: bool = dc_field(
        metadata=dc_config(field_name="auto_translation_enabled")
    )
    campaign_enabled: bool = dc_field(metadata=dc_config(field_name="campaign_enabled"))
    cdn_expiration_seconds: int = dc_field(
        metadata=dc_config(field_name="cdn_expiration_seconds")
    )
    custom_action_handler_url: str = dc_field(
        metadata=dc_config(field_name="custom_action_handler_url")
    )
    disable_auth_checks: bool = dc_field(
        metadata=dc_config(field_name="disable_auth_checks")
    )
    disable_permissions_checks: bool = dc_field(
        metadata=dc_config(field_name="disable_permissions_checks")
    )
    enforce_unique_usernames: str = dc_field(
        metadata=dc_config(field_name="enforce_unique_usernames")
    )
    image_moderation_enabled: bool = dc_field(
        metadata=dc_config(field_name="image_moderation_enabled")
    )
    multi_tenant_enabled: bool = dc_field(
        metadata=dc_config(field_name="multi_tenant_enabled")
    )
    name: str = dc_field(metadata=dc_config(field_name="name"))
    organization: str = dc_field(metadata=dc_config(field_name="organization"))
    permission_version: str = dc_field(
        metadata=dc_config(field_name="permission_version")
    )
    polls_enabled: bool = dc_field(metadata=dc_config(field_name="polls_enabled"))
    reminders_interval: int = dc_field(
        metadata=dc_config(field_name="reminders_interval")
    )
    sns_key: str = dc_field(metadata=dc_config(field_name="sns_key"))
    sns_secret: str = dc_field(metadata=dc_config(field_name="sns_secret"))
    sns_topic_arn: str = dc_field(metadata=dc_config(field_name="sns_topic_arn"))
    sqs_key: str = dc_field(metadata=dc_config(field_name="sqs_key"))
    sqs_secret: str = dc_field(metadata=dc_config(field_name="sqs_secret"))
    sqs_url: str = dc_field(metadata=dc_config(field_name="sqs_url"))
    suspended: bool = dc_field(metadata=dc_config(field_name="suspended"))
    suspended_explanation: str = dc_field(
        metadata=dc_config(field_name="suspended_explanation")
    )
    video_provider: str = dc_field(metadata=dc_config(field_name="video_provider"))
    webhook_url: str = dc_field(metadata=dc_config(field_name="webhook_url"))
    user_search_disallowed_roles: List[str] = dc_field(
        metadata=dc_config(field_name="user_search_disallowed_roles")
    )
    webhook_events: List[str] = dc_field(
        metadata=dc_config(field_name="webhook_events")
    )
    call_types: "Dict[str, Optional[CallType]]" = dc_field(
        metadata=dc_config(field_name="call_types")
    )
    channel_configs: "Dict[str, Optional[ChannelConfig]]" = dc_field(
        metadata=dc_config(field_name="channel_configs")
    )
    file_upload_config: "FileUploadConfig" = dc_field(
        metadata=dc_config(field_name="file_upload_config")
    )
    grants: "Dict[str, List[str]]" = dc_field(metadata=dc_config(field_name="grants"))
    image_upload_config: "FileUploadConfig" = dc_field(
        metadata=dc_config(field_name="image_upload_config")
    )
    policies: "Dict[str, List[Policy]]" = dc_field(
        metadata=dc_config(field_name="policies")
    )
    push_notifications: "PushNotificationFields" = dc_field(
        metadata=dc_config(field_name="push_notifications")
    )
    before_message_send_hook_url: Optional[str] = dc_field(
        default=None, metadata=dc_config(field_name="before_message_send_hook_url")
    )
    revoke_tokens_issued_before: Optional[datetime] = dc_field(
        default=None,
        metadata=dc_config(
            field_name="revoke_tokens_issued_before",
            encoder=encode_datetime,
            decoder=datetime_from_unix_ns,
            mm_field=fields.DateTime(format="iso"),
        ),
    )
    allowed_flag_reasons: Optional[List[str]] = dc_field(
        default=None, metadata=dc_config(field_name="allowed_flag_reasons")
    )
    geofences: "Optional[List[Optional[GeofenceResponse]]]" = dc_field(
        default=None, metadata=dc_config(field_name="geofences")
    )
    image_moderation_labels: Optional[List[str]] = dc_field(
        default=None, metadata=dc_config(field_name="image_moderation_labels")
    )
    agora_options: "Optional[Config]" = dc_field(
        default=None, metadata=dc_config(field_name="agora_options")
    )
    datadog_info: "Optional[DataDogInfo]" = dc_field(
        default=None, metadata=dc_config(field_name="datadog_info")
    )
    hms_options: "Optional[Config]" = dc_field(
        default=None, metadata=dc_config(field_name="hms_options")
    )


@dataclass
class AsyncModerationCallbackConfig(DataClassJsonMixin):
    mode: Optional[str] = dc_field(default=None, metadata=dc_config(field_name="mode"))
    server_url: Optional[str] = dc_field(
        default=None, metadata=dc_config(field_name="server_url")
    )


@dataclass
class AsyncModerationConfiguration(DataClassJsonMixin):
    timeout_ms: Optional[int] = dc_field(
        default=None, metadata=dc_config(field_name="timeout_ms")
    )
    callback: "Optional[AsyncModerationCallbackConfig]" = dc_field(
        default=None, metadata=dc_config(field_name="callback")
    )


@dataclass
class Attachment(DataClassJsonMixin):
    custom: Dict[str, object] = dc_field(metadata=dc_config(field_name="custom"))
    asset_url: Optional[str] = dc_field(
        default=None, metadata=dc_config(field_name="asset_url")
    )
    auth_or_icon: Optional[str] = dc_field(
        default=None, metadata=dc_config(field_name="author_icon")
    )
    auth_or_link: Optional[str] = dc_field(
        default=None, metadata=dc_config(field_name="author_link")
    )
    auth_or_name: Optional[str] = dc_field(
        default=None, metadata=dc_config(field_name="author_name")
    )
    color: Optional[str] = dc_field(
        default=None, metadata=dc_config(field_name="color")
    )
    fallback: Optional[str] = dc_field(
        default=None, metadata=dc_config(field_name="fallback")
    )
    footer: Optional[str] = dc_field(
        default=None, metadata=dc_config(field_name="footer")
    )
    footer_icon: Optional[str] = dc_field(
        default=None, metadata=dc_config(field_name="footer_icon")
    )
    image_url: Optional[str] = dc_field(
        default=None, metadata=dc_config(field_name="image_url")
    )
    og_scrape_url: Optional[str] = dc_field(
        default=None, metadata=dc_config(field_name="og_scrape_url")
    )
    original_height: Optional[int] = dc_field(
        default=None, metadata=dc_config(field_name="original_height")
    )
    original_width: Optional[int] = dc_field(
        default=None, metadata=dc_config(field_name="original_width")
    )
    pretext: Optional[str] = dc_field(
        default=None, metadata=dc_config(field_name="pretext")
    )
    text: Optional[str] = dc_field(default=None, metadata=dc_config(field_name="text"))
    thumb_url: Optional[str] = dc_field(
        default=None, metadata=dc_config(field_name="thumb_url")
    )
    title: Optional[str] = dc_field(
        default=None, metadata=dc_config(field_name="title")
    )
    title_link: Optional[str] = dc_field(
        default=None, metadata=dc_config(field_name="title_link")
    )
    type: Optional[str] = dc_field(default=None, metadata=dc_config(field_name="type"))
    actions: "Optional[List[Optional[Action]]]" = dc_field(
        default=None, metadata=dc_config(field_name="actions")
    )
    fields: "Optional[List[Optional[Field]]]" = dc_field(
        default=None, metadata=dc_config(field_name="fields")
    )
    giphy: "Optional[Images]" = dc_field(
        default=None, metadata=dc_config(field_name="giphy")
    )


@dataclass
class AudioSettings(DataClassJsonMixin):
    access_request_enabled: bool = dc_field(
        metadata=dc_config(field_name="access_request_enabled")
    )
    default_device: str = dc_field(metadata=dc_config(field_name="default_device"))
    mic_default_on: bool = dc_field(metadata=dc_config(field_name="mic_default_on"))
    opus_dtx_enabled: bool = dc_field(metadata=dc_config(field_name="opus_dtx_enabled"))
    redundant_coding_enabled: bool = dc_field(
        metadata=dc_config(field_name="redundant_coding_enabled")
    )
    speaker_default_on: bool = dc_field(
        metadata=dc_config(field_name="speaker_default_on")
    )
    noise_cancellation: "Optional[NoiseCancellationSettings]" = dc_field(
        default=None, metadata=dc_config(field_name="noise_cancellation")
    )


@dataclass
class AudioSettingsRequest(DataClassJsonMixin):
    default_device: str = dc_field(metadata=dc_config(field_name="default_device"))
    access_request_enabled: Optional[bool] = dc_field(
        default=None, metadata=dc_config(field_name="access_request_enabled")
    )
    mic_default_on: Optional[bool] = dc_field(
        default=None, metadata=dc_config(field_name="mic_default_on")
    )
    opus_dtx_enabled: Optional[bool] = dc_field(
        default=None, metadata=dc_config(field_name="opus_dtx_enabled")
    )
    redundant_coding_enabled: Optional[bool] = dc_field(
        default=None, metadata=dc_config(field_name="redundant_coding_enabled")
    )
    speaker_default_on: Optional[bool] = dc_field(
        default=None, metadata=dc_config(field_name="speaker_default_on")
    )
    noise_cancellation: "Optional[NoiseCancellationSettings]" = dc_field(
        default=None, metadata=dc_config(field_name="noise_cancellation")
    )


@dataclass
class AudioSettingsResponse(DataClassJsonMixin):
    access_request_enabled: bool = dc_field(
        metadata=dc_config(field_name="access_request_enabled")
    )
    default_device: str = dc_field(metadata=dc_config(field_name="default_device"))
    mic_default_on: bool = dc_field(metadata=dc_config(field_name="mic_default_on"))
    opus_dtx_enabled: bool = dc_field(metadata=dc_config(field_name="opus_dtx_enabled"))
    redundant_coding_enabled: bool = dc_field(
        metadata=dc_config(field_name="redundant_coding_enabled")
    )
    speaker_default_on: bool = dc_field(
        metadata=dc_config(field_name="speaker_default_on")
    )
    noise_cancellation: "Optional[NoiseCancellationSettings]" = dc_field(
        default=None, metadata=dc_config(field_name="noise_cancellation")
    )


@dataclass
class AutomodDetails(DataClassJsonMixin):
    action: Optional[str] = dc_field(
        default=None, metadata=dc_config(field_name="action")
    )
    original_message_type: Optional[str] = dc_field(
        default=None, metadata=dc_config(field_name="original_message_type")
    )
    image_labels: Optional[List[str]] = dc_field(
        default=None, metadata=dc_config(field_name="image_labels")
    )
    message_details: "Optional[FlagMessageDetails]" = dc_field(
        default=None, metadata=dc_config(field_name="message_details")
    )
    result: "Optional[MessageModerationResult]" = dc_field(
        default=None, metadata=dc_config(field_name="result")
    )


@dataclass
class AzureRequest(DataClassJsonMixin):
    abs_account_name: str = dc_field(metadata=dc_config(field_name="abs_account_name"))
    abs_client_id: str = dc_field(metadata=dc_config(field_name="abs_client_id"))
    abs_client_secret: str = dc_field(
        metadata=dc_config(field_name="abs_client_secret")
    )
    abs_tenant_id: str = dc_field(metadata=dc_config(field_name="abs_tenant_id"))


@dataclass
class BackstageSettings(DataClassJsonMixin):
    enabled: bool = dc_field(metadata=dc_config(field_name="enabled"))


@dataclass
class BackstageSettingsRequest(DataClassJsonMixin):
    enabled: Optional[bool] = dc_field(
        default=None, metadata=dc_config(field_name="enabled")
    )


@dataclass
class BackstageSettingsResponse(DataClassJsonMixin):
    enabled: bool = dc_field(metadata=dc_config(field_name="enabled"))


@dataclass
class BanRequest(DataClassJsonMixin):
    target_user_id: str = dc_field(metadata=dc_config(field_name="target_user_id"))
    banned_by_id: Optional[str] = dc_field(
        default=None, metadata=dc_config(field_name="banned_by_id")
    )
    channel_cid: Optional[str] = dc_field(
        default=None, metadata=dc_config(field_name="channel_cid")
    )
    ip_ban: Optional[bool] = dc_field(
        default=None, metadata=dc_config(field_name="ip_ban")
    )
    reason: Optional[str] = dc_field(
        default=None, metadata=dc_config(field_name="reason")
    )
    shadow: Optional[bool] = dc_field(
        default=None, metadata=dc_config(field_name="shadow")
    )
    timeout: Optional[int] = dc_field(
        default=None, metadata=dc_config(field_name="timeout")
    )
    user_id: Optional[str] = dc_field(
        default=None, metadata=dc_config(field_name="user_id")
    )
    banned_by: "Optional[UserRequest]" = dc_field(
        default=None, metadata=dc_config(field_name="banned_by")
    )
    user: "Optional[UserRequest]" = dc_field(
        default=None, metadata=dc_config(field_name="user")
    )


@dataclass
class BanResponse(DataClassJsonMixin):
    created_at: datetime = dc_field(
        metadata=dc_config(
            field_name="created_at",
            encoder=encode_datetime,
            decoder=datetime_from_unix_ns,
            mm_field=fields.DateTime(format="iso"),
        )
    )
    expires: Optional[datetime] = dc_field(
        default=None,
        metadata=dc_config(
            field_name="expires",
            encoder=encode_datetime,
            decoder=datetime_from_unix_ns,
            mm_field=fields.DateTime(format="iso"),
        ),
    )
    reason: Optional[str] = dc_field(
        default=None, metadata=dc_config(field_name="reason")
    )
    shadow: Optional[bool] = dc_field(
        default=None, metadata=dc_config(field_name="shadow")
    )
    banned_by: "Optional[UserObject]" = dc_field(
        default=None, metadata=dc_config(field_name="banned_by")
    )
    channel: "Optional[ChannelResponse]" = dc_field(
        default=None, metadata=dc_config(field_name="channel")
    )
    user: "Optional[UserObject]" = dc_field(
        default=None, metadata=dc_config(field_name="user")
    )


@dataclass
class BlockList(DataClassJsonMixin):
    name: str = dc_field(metadata=dc_config(field_name="name"))
    type: str = dc_field(metadata=dc_config(field_name="type"))
    words: List[str] = dc_field(metadata=dc_config(field_name="words"))
    created_at: Optional[datetime] = dc_field(
        default=None,
        metadata=dc_config(
            field_name="created_at",
            encoder=encode_datetime,
            decoder=datetime_from_unix_ns,
            mm_field=fields.DateTime(format="iso"),
        ),
    )
    updated_at: Optional[datetime] = dc_field(
        default=None,
        metadata=dc_config(
            field_name="updated_at",
            encoder=encode_datetime,
            decoder=datetime_from_unix_ns,
            mm_field=fields.DateTime(format="iso"),
        ),
    )


@dataclass
class BlockListOptions(DataClassJsonMixin):
    behavior: str = dc_field(metadata=dc_config(field_name="behavior"))
    blocklist: str = dc_field(metadata=dc_config(field_name="blocklist"))


@dataclass
class BlockUserRequest(DataClassJsonMixin):
    user_id: str = dc_field(metadata=dc_config(field_name="user_id"))


@dataclass
class BlockUserResponse(DataClassJsonMixin):
    duration: str = dc_field(metadata=dc_config(field_name="duration"))


@dataclass
class BlockUsersRequest(DataClassJsonMixin):
    blocked_user_id: str = dc_field(metadata=dc_config(field_name="blocked_user_id"))
    user_id: Optional[str] = dc_field(
        default=None, metadata=dc_config(field_name="user_id")
    )
    user: "Optional[UserRequest]" = dc_field(
        default=None, metadata=dc_config(field_name="user")
    )


@dataclass
class BlockUsersResponse(DataClassJsonMixin):
<<<<<<< HEAD
    blocked_by_user_id: str = dc_field(
        metadata=dc_config(field_name="blocked_by_user_id")
    )
    blocked_user_id: str = dc_field(metadata=dc_config(field_name="blocked_user_id"))
    created_at: datetime = dc_field(
        metadata=dc_config(
            field_name="created_at",
            encoder=encode_datetime,
            decoder=datetime_from_unix_ns,
            mm_field=fields.DateTime(format="iso"),
        )
    )
    duration: str = dc_field(metadata=dc_config(field_name="duration"))
=======
    duration: str = dc_field(metadata=dc_config(field_name="duration"))
    blocks: "List[Optional[UserBlock]]" = dc_field(
        metadata=dc_config(field_name="blocks")
    )
>>>>>>> 772bf8f5


@dataclass
class BlockedUserResponse(DataClassJsonMixin):
    blocked_user_id: str = dc_field(metadata=dc_config(field_name="blocked_user_id"))
    created_at: datetime = dc_field(
        metadata=dc_config(
            field_name="created_at",
            encoder=encode_datetime,
            decoder=datetime_from_unix_ns,
            mm_field=fields.DateTime(format="iso"),
        )
    )
    user_id: str = dc_field(metadata=dc_config(field_name="user_id"))
    blocked_user: "UserResponse" = dc_field(
        metadata=dc_config(field_name="blocked_user")
    )
    user: "UserResponse" = dc_field(metadata=dc_config(field_name="user"))


@dataclass
class BroadcastSettings(DataClassJsonMixin):
    enabled: bool = dc_field(metadata=dc_config(field_name="enabled"))
    hls: "HLSSettings" = dc_field(metadata=dc_config(field_name="hls"))


@dataclass
class BroadcastSettingsRequest(DataClassJsonMixin):
    enabled: Optional[bool] = dc_field(
        default=None, metadata=dc_config(field_name="enabled")
    )
    hls: "Optional[HLSSettingsRequest]" = dc_field(
        default=None, metadata=dc_config(field_name="hls")
    )


@dataclass
class BroadcastSettingsResponse(DataClassJsonMixin):
    enabled: bool = dc_field(metadata=dc_config(field_name="enabled"))
    hls: "HLSSettingsResponse" = dc_field(metadata=dc_config(field_name="hls"))


@dataclass
class Call(DataClassJsonMixin):
    app_pk: int = dc_field(metadata=dc_config(field_name="AppPK"))
    backstage: bool = dc_field(metadata=dc_config(field_name="Backstage"))
    broadcast_egress: str = dc_field(metadata=dc_config(field_name="BroadcastEgress"))
    cid: str = dc_field(metadata=dc_config(field_name="CID"))
    created_at: datetime = dc_field(
        metadata=dc_config(
            field_name="CreatedAt",
            encoder=encode_datetime,
            decoder=datetime_from_unix_ns,
            mm_field=fields.DateTime(format="iso"),
        )
    )
    created_by_user_id: str = dc_field(metadata=dc_config(field_name="CreatedByUserID"))
    current_session_id: str = dc_field(
        metadata=dc_config(field_name="CurrentSessionID")
    )
    hls_playlist_url: str = dc_field(metadata=dc_config(field_name="HLSPlaylistURL"))
    id: str = dc_field(metadata=dc_config(field_name="ID"))
    record_egress: str = dc_field(metadata=dc_config(field_name="RecordEgress"))
    team: str = dc_field(metadata=dc_config(field_name="Team"))
    thumbnail_url: str = dc_field(metadata=dc_config(field_name="ThumbnailURL"))
    transcribe_egress: str = dc_field(metadata=dc_config(field_name="TranscribeEgress"))
    type: str = dc_field(metadata=dc_config(field_name="Type"))
    updated_at: datetime = dc_field(
        metadata=dc_config(
            field_name="UpdatedAt",
            encoder=encode_datetime,
            decoder=datetime_from_unix_ns,
            mm_field=fields.DateTime(format="iso"),
        )
    )
    blocked_user_ids: List[str] = dc_field(
        metadata=dc_config(field_name="BlockedUserIDs")
    )
    blocked_users: "List[UserObject]" = dc_field(
        metadata=dc_config(field_name="BlockedUsers")
    )
    members: "List[Optional[CallMember]]" = dc_field(
        metadata=dc_config(field_name="Members")
    )
    sfuids: List[str] = dc_field(metadata=dc_config(field_name="SFUIDs"))
    custom: Dict[str, object] = dc_field(metadata=dc_config(field_name="Custom"))
    deleted_at: Optional[datetime] = dc_field(
        default=None,
        metadata=dc_config(
            field_name="DeletedAt",
            encoder=encode_datetime,
            decoder=datetime_from_unix_ns,
            mm_field=fields.DateTime(format="iso"),
        ),
    )
    egress_updated_at: Optional[datetime] = dc_field(
        default=None,
        metadata=dc_config(
            field_name="EgressUpdatedAt",
            encoder=encode_datetime,
            decoder=datetime_from_unix_ns,
            mm_field=fields.DateTime(format="iso"),
        ),
    )
    ended_at: Optional[datetime] = dc_field(
        default=None,
        metadata=dc_config(
            field_name="EndedAt",
            encoder=encode_datetime,
            decoder=datetime_from_unix_ns,
            mm_field=fields.DateTime(format="iso"),
        ),
    )
    last_heartbeat_at: Optional[datetime] = dc_field(
        default=None,
        metadata=dc_config(
            field_name="LastHeartbeatAt",
            encoder=encode_datetime,
            decoder=datetime_from_unix_ns,
            mm_field=fields.DateTime(format="iso"),
        ),
    )
    starts_at: Optional[datetime] = dc_field(
        default=None,
        metadata=dc_config(
            field_name="StartsAt",
            encoder=encode_datetime,
            decoder=datetime_from_unix_ns,
            mm_field=fields.DateTime(format="iso"),
        ),
    )
    call_type: "Optional[CallType]" = dc_field(
        default=None, metadata=dc_config(field_name="CallType")
    )
    created_by: "Optional[UserObject]" = dc_field(
        default=None, metadata=dc_config(field_name="CreatedBy")
    )
    session: "Optional[CallSession]" = dc_field(
        default=None, metadata=dc_config(field_name="Session")
    )
    settings: "Optional[CallSettings]" = dc_field(
        default=None, metadata=dc_config(field_name="Settings")
    )
    settings_overrides: "Optional[CallSettings]" = dc_field(
        default=None, metadata=dc_config(field_name="SettingsOverrides")
    )


@dataclass
class CallEvent(DataClassJsonMixin):
    description: str = dc_field(metadata=dc_config(field_name="description"))
    end_timestamp: int = dc_field(metadata=dc_config(field_name="end_timestamp"))
    severity: int = dc_field(metadata=dc_config(field_name="severity"))
    timestamp: int = dc_field(metadata=dc_config(field_name="timestamp"))
    type: str = dc_field(metadata=dc_config(field_name="type"))


@dataclass
class CallIngressResponse(DataClassJsonMixin):
    rtmp: "RTMPIngress" = dc_field(metadata=dc_config(field_name="rtmp"))


@dataclass
class CallMember(DataClassJsonMixin):
    created_at: datetime = dc_field(
        metadata=dc_config(
            field_name="created_at",
            encoder=encode_datetime,
            decoder=datetime_from_unix_ns,
            mm_field=fields.DateTime(format="iso"),
        )
    )
    role: str = dc_field(metadata=dc_config(field_name="role"))
    updated_at: datetime = dc_field(
        metadata=dc_config(
            field_name="updated_at",
            encoder=encode_datetime,
            decoder=datetime_from_unix_ns,
            mm_field=fields.DateTime(format="iso"),
        )
    )
    user_id: str = dc_field(metadata=dc_config(field_name="user_id"))
    custom: Dict[str, object] = dc_field(metadata=dc_config(field_name="custom"))
    deleted_at: Optional[datetime] = dc_field(
        default=None,
        metadata=dc_config(
            field_name="deleted_at",
            encoder=encode_datetime,
            decoder=datetime_from_unix_ns,
            mm_field=fields.DateTime(format="iso"),
        ),
    )
    user: "Optional[UserObject]" = dc_field(
        default=None, metadata=dc_config(field_name="user")
    )


@dataclass
class CallParticipantResponse(DataClassJsonMixin):
    joined_at: datetime = dc_field(
        metadata=dc_config(
            field_name="joined_at",
            encoder=encode_datetime,
            decoder=datetime_from_unix_ns,
            mm_field=fields.DateTime(format="iso"),
        )
    )
    role: str = dc_field(metadata=dc_config(field_name="role"))
    user_session_id: str = dc_field(metadata=dc_config(field_name="user_session_id"))
    user: "UserResponse" = dc_field(metadata=dc_config(field_name="user"))


@dataclass
class CallRecording(DataClassJsonMixin):
    end_time: datetime = dc_field(
        metadata=dc_config(
            field_name="end_time",
            encoder=encode_datetime,
            decoder=datetime_from_unix_ns,
            mm_field=fields.DateTime(format="iso"),
        )
    )
    filename: str = dc_field(metadata=dc_config(field_name="filename"))
    start_time: datetime = dc_field(
        metadata=dc_config(
            field_name="start_time",
            encoder=encode_datetime,
            decoder=datetime_from_unix_ns,
            mm_field=fields.DateTime(format="iso"),
        )
    )
    url: str = dc_field(metadata=dc_config(field_name="url"))


@dataclass
class CallRequest(DataClassJsonMixin):
    created_by_id: Optional[str] = dc_field(
        default=None, metadata=dc_config(field_name="created_by_id")
    )
    starts_at: Optional[datetime] = dc_field(
        default=None,
        metadata=dc_config(
            field_name="starts_at",
            encoder=encode_datetime,
            decoder=datetime_from_unix_ns,
            mm_field=fields.DateTime(format="iso"),
        ),
    )
    team: Optional[str] = dc_field(default=None, metadata=dc_config(field_name="team"))
    members: "Optional[List[MemberRequest]]" = dc_field(
        default=None, metadata=dc_config(field_name="members")
    )
    created_by: "Optional[UserRequest]" = dc_field(
        default=None, metadata=dc_config(field_name="created_by")
    )
    custom: Optional[Dict[str, object]] = dc_field(
        default=None, metadata=dc_config(field_name="custom")
    )
    settings_override: "Optional[CallSettingsRequest]" = dc_field(
        default=None, metadata=dc_config(field_name="settings_override")
    )


@dataclass
class CallResponse(DataClassJsonMixin):
    backstage: bool = dc_field(metadata=dc_config(field_name="backstage"))
    cid: str = dc_field(metadata=dc_config(field_name="cid"))
    created_at: datetime = dc_field(
        metadata=dc_config(
            field_name="created_at",
            encoder=encode_datetime,
            decoder=datetime_from_unix_ns,
            mm_field=fields.DateTime(format="iso"),
        )
    )
    current_session_id: str = dc_field(
        metadata=dc_config(field_name="current_session_id")
    )
    id: str = dc_field(metadata=dc_config(field_name="id"))
    recording: bool = dc_field(metadata=dc_config(field_name="recording"))
    transcribing: bool = dc_field(metadata=dc_config(field_name="transcribing"))
    type: str = dc_field(metadata=dc_config(field_name="type"))
    updated_at: datetime = dc_field(
        metadata=dc_config(
            field_name="updated_at",
            encoder=encode_datetime,
            decoder=datetime_from_unix_ns,
            mm_field=fields.DateTime(format="iso"),
        )
    )
    blocked_user_ids: List[str] = dc_field(
        metadata=dc_config(field_name="blocked_user_ids")
    )
    created_by: "UserResponse" = dc_field(metadata=dc_config(field_name="created_by"))
    custom: Dict[str, object] = dc_field(metadata=dc_config(field_name="custom"))
    egress: "EgressResponse" = dc_field(metadata=dc_config(field_name="egress"))
    ingress: "CallIngressResponse" = dc_field(metadata=dc_config(field_name="ingress"))
    settings: "CallSettingsResponse" = dc_field(
        metadata=dc_config(field_name="settings")
    )
    ended_at: Optional[datetime] = dc_field(
        default=None,
        metadata=dc_config(
            field_name="ended_at",
            encoder=encode_datetime,
            decoder=datetime_from_unix_ns,
            mm_field=fields.DateTime(format="iso"),
        ),
    )
    starts_at: Optional[datetime] = dc_field(
        default=None,
        metadata=dc_config(
            field_name="starts_at",
            encoder=encode_datetime,
            decoder=datetime_from_unix_ns,
            mm_field=fields.DateTime(format="iso"),
        ),
    )
    team: Optional[str] = dc_field(default=None, metadata=dc_config(field_name="team"))
    session: "Optional[CallSessionResponse]" = dc_field(
        default=None, metadata=dc_config(field_name="session")
    )
    thumbnails: "Optional[ThumbnailResponse]" = dc_field(
        default=None, metadata=dc_config(field_name="thumbnails")
    )


@dataclass
class CallSession(DataClassJsonMixin):
    app_pk: int = dc_field(metadata=dc_config(field_name="AppPK"))
    call_id: str = dc_field(metadata=dc_config(field_name="CallID"))
    call_type: str = dc_field(metadata=dc_config(field_name="CallType"))
    created_at: datetime = dc_field(
        metadata=dc_config(
            field_name="CreatedAt",
            encoder=encode_datetime,
            decoder=datetime_from_unix_ns,
            mm_field=fields.DateTime(format="iso"),
        )
    )
    session_id: str = dc_field(metadata=dc_config(field_name="SessionID"))
    participants: "List[UserObject]" = dc_field(
        metadata=dc_config(field_name="Participants")
    )
    accepted_by: "Dict[str, datetime]" = dc_field(
        metadata=dc_config(field_name="AcceptedBy")
    )
    missed_by: "Dict[str, datetime]" = dc_field(
        metadata=dc_config(field_name="MissedBy")
    )
    rejected_by: "Dict[str, datetime]" = dc_field(
        metadata=dc_config(field_name="RejectedBy")
    )
    deleted_at: Optional[datetime] = dc_field(
        default=None,
        metadata=dc_config(
            field_name="DeletedAt",
            encoder=encode_datetime,
            decoder=datetime_from_unix_ns,
            mm_field=fields.DateTime(format="iso"),
        ),
    )
    ended_at: Optional[datetime] = dc_field(
        default=None,
        metadata=dc_config(
            field_name="EndedAt",
            encoder=encode_datetime,
            decoder=datetime_from_unix_ns,
            mm_field=fields.DateTime(format="iso"),
        ),
    )
    live_ended_at: Optional[datetime] = dc_field(
        default=None,
        metadata=dc_config(
            field_name="LiveEndedAt",
            encoder=encode_datetime,
            decoder=datetime_from_unix_ns,
            mm_field=fields.DateTime(format="iso"),
        ),
    )
    live_started_at: Optional[datetime] = dc_field(
        default=None,
        metadata=dc_config(
            field_name="LiveStartedAt",
            encoder=encode_datetime,
            decoder=datetime_from_unix_ns,
            mm_field=fields.DateTime(format="iso"),
        ),
    )
    ring_at: Optional[datetime] = dc_field(
        default=None,
        metadata=dc_config(
            field_name="RingAt",
            encoder=encode_datetime,
            decoder=datetime_from_unix_ns,
            mm_field=fields.DateTime(format="iso"),
        ),
    )
    started_at: Optional[datetime] = dc_field(
        default=None,
        metadata=dc_config(
            field_name="StartedAt",
            encoder=encode_datetime,
            decoder=datetime_from_unix_ns,
            mm_field=fields.DateTime(format="iso"),
        ),
    )
    timer_ends_at: Optional[datetime] = dc_field(
        default=None,
        metadata=dc_config(
            field_name="TimerEndsAt",
            encoder=encode_datetime,
            decoder=datetime_from_unix_ns,
            mm_field=fields.DateTime(format="iso"),
        ),
    )


@dataclass
class CallSessionResponse(DataClassJsonMixin):
    id: str = dc_field(metadata=dc_config(field_name="id"))
    participants: "List[CallParticipantResponse]" = dc_field(
        metadata=dc_config(field_name="participants")
    )
    accepted_by: "Dict[str, datetime]" = dc_field(
        metadata=dc_config(field_name="accepted_by")
    )
    missed_by: "Dict[str, datetime]" = dc_field(
        metadata=dc_config(field_name="missed_by")
    )
    participants_count_by_role: "Dict[str, int]" = dc_field(
        metadata=dc_config(field_name="participants_count_by_role")
    )
    rejected_by: "Dict[str, datetime]" = dc_field(
        metadata=dc_config(field_name="rejected_by")
    )
    ended_at: Optional[datetime] = dc_field(
        default=None,
        metadata=dc_config(
            field_name="ended_at",
            encoder=encode_datetime,
            decoder=datetime_from_unix_ns,
            mm_field=fields.DateTime(format="iso"),
        ),
    )
    live_ended_at: Optional[datetime] = dc_field(
        default=None,
        metadata=dc_config(
            field_name="live_ended_at",
            encoder=encode_datetime,
            decoder=datetime_from_unix_ns,
            mm_field=fields.DateTime(format="iso"),
        ),
    )
    live_started_at: Optional[datetime] = dc_field(
        default=None,
        metadata=dc_config(
            field_name="live_started_at",
            encoder=encode_datetime,
            decoder=datetime_from_unix_ns,
            mm_field=fields.DateTime(format="iso"),
        ),
    )
    started_at: Optional[datetime] = dc_field(
        default=None,
        metadata=dc_config(
            field_name="started_at",
            encoder=encode_datetime,
            decoder=datetime_from_unix_ns,
            mm_field=fields.DateTime(format="iso"),
        ),
    )
    timer_ends_at: Optional[datetime] = dc_field(
        default=None,
        metadata=dc_config(
            field_name="timer_ends_at",
            encoder=encode_datetime,
            decoder=datetime_from_unix_ns,
            mm_field=fields.DateTime(format="iso"),
        ),
    )


@dataclass
class CallSettings(DataClassJsonMixin):
    audio: "Optional[AudioSettings]" = dc_field(
        default=None, metadata=dc_config(field_name="audio")
    )
    backstage: "Optional[BackstageSettings]" = dc_field(
        default=None, metadata=dc_config(field_name="backstage")
    )
    broadcasting: "Optional[BroadcastSettings]" = dc_field(
        default=None, metadata=dc_config(field_name="broadcasting")
    )
    geofencing: "Optional[GeofenceSettings]" = dc_field(
        default=None, metadata=dc_config(field_name="geofencing")
    )
    limits: "Optional[LimitsSettings]" = dc_field(
        default=None, metadata=dc_config(field_name="limits")
    )
    recording: "Optional[RecordSettings]" = dc_field(
        default=None, metadata=dc_config(field_name="recording")
    )
    ring: "Optional[RingSettings]" = dc_field(
        default=None, metadata=dc_config(field_name="ring")
    )
    screensharing: "Optional[ScreensharingSettings]" = dc_field(
        default=None, metadata=dc_config(field_name="screensharing")
    )
    thumbnails: "Optional[ThumbnailsSettings]" = dc_field(
        default=None, metadata=dc_config(field_name="thumbnails")
    )
    transcription: "Optional[TranscriptionSettings]" = dc_field(
        default=None, metadata=dc_config(field_name="transcription")
    )
    video: "Optional[VideoSettings]" = dc_field(
        default=None, metadata=dc_config(field_name="video")
    )


@dataclass
class CallSettingsRequest(DataClassJsonMixin):
    audio: "Optional[AudioSettingsRequest]" = dc_field(
        default=None, metadata=dc_config(field_name="audio")
    )
    backstage: "Optional[BackstageSettingsRequest]" = dc_field(
        default=None, metadata=dc_config(field_name="backstage")
    )
    broadcasting: "Optional[BroadcastSettingsRequest]" = dc_field(
        default=None, metadata=dc_config(field_name="broadcasting")
    )
    geofencing: "Optional[GeofenceSettingsRequest]" = dc_field(
        default=None, metadata=dc_config(field_name="geofencing")
    )
    limits: "Optional[LimitsSettingsRequest]" = dc_field(
        default=None, metadata=dc_config(field_name="limits")
    )
    recording: "Optional[RecordSettingsRequest]" = dc_field(
        default=None, metadata=dc_config(field_name="recording")
    )
    ring: "Optional[RingSettingsRequest]" = dc_field(
        default=None, metadata=dc_config(field_name="ring")
    )
    screensharing: "Optional[ScreensharingSettingsRequest]" = dc_field(
        default=None, metadata=dc_config(field_name="screensharing")
    )
    thumbnails: "Optional[ThumbnailsSettingsRequest]" = dc_field(
        default=None, metadata=dc_config(field_name="thumbnails")
    )
    transcription: "Optional[TranscriptionSettingsRequest]" = dc_field(
        default=None, metadata=dc_config(field_name="transcription")
    )
    video: "Optional[VideoSettingsRequest]" = dc_field(
        default=None, metadata=dc_config(field_name="video")
    )


@dataclass
class CallSettingsResponse(DataClassJsonMixin):
    audio: "AudioSettingsResponse" = dc_field(metadata=dc_config(field_name="audio"))
    backstage: "BackstageSettingsResponse" = dc_field(
        metadata=dc_config(field_name="backstage")
    )
    broadcasting: "BroadcastSettingsResponse" = dc_field(
        metadata=dc_config(field_name="broadcasting")
    )
    geofencing: "GeofenceSettingsResponse" = dc_field(
        metadata=dc_config(field_name="geofencing")
    )
    limits: "LimitsSettingsResponse" = dc_field(metadata=dc_config(field_name="limits"))
    recording: "RecordSettingsResponse" = dc_field(
        metadata=dc_config(field_name="recording")
    )
    ring: "RingSettingsResponse" = dc_field(metadata=dc_config(field_name="ring"))
    screensharing: "ScreensharingSettingsResponse" = dc_field(
        metadata=dc_config(field_name="screensharing")
    )
    thumbnails: "ThumbnailsSettingsResponse" = dc_field(
        metadata=dc_config(field_name="thumbnails")
    )
    transcription: "TranscriptionSettingsResponse" = dc_field(
        metadata=dc_config(field_name="transcription")
    )
    video: "VideoSettingsResponse" = dc_field(metadata=dc_config(field_name="video"))


@dataclass
class CallStateResponseFields(DataClassJsonMixin):
    members: "List[MemberResponse]" = dc_field(metadata=dc_config(field_name="members"))
    own_capabilities: "List[OwnCapability]" = dc_field(
        metadata=dc_config(field_name="own_capabilities")
    )
    call: "CallResponse" = dc_field(metadata=dc_config(field_name="call"))


@dataclass
class CallStatsReportSummaryResponse(DataClassJsonMixin):
    call_cid: str = dc_field(metadata=dc_config(field_name="call_cid"))
    call_duration_seconds: int = dc_field(
        metadata=dc_config(field_name="call_duration_seconds")
    )
    call_session_id: str = dc_field(metadata=dc_config(field_name="call_session_id"))
    call_status: str = dc_field(metadata=dc_config(field_name="call_status"))
    first_stats_time: datetime = dc_field(
        metadata=dc_config(
            field_name="first_stats_time",
            encoder=encode_datetime,
            decoder=datetime_from_unix_ns,
            mm_field=fields.DateTime(format="iso"),
        )
    )
    created_at: Optional[datetime] = dc_field(
        default=None,
        metadata=dc_config(
            field_name="created_at",
            encoder=encode_datetime,
            decoder=datetime_from_unix_ns,
            mm_field=fields.DateTime(format="iso"),
        ),
    )
    quality_score: Optional[int] = dc_field(
        default=None, metadata=dc_config(field_name="quality_score")
    )


@dataclass
class CallTimeline(DataClassJsonMixin):
    events: "List[Optional[CallEvent]]" = dc_field(
        metadata=dc_config(field_name="events")
    )


@dataclass
class CallTranscription(DataClassJsonMixin):
    end_time: datetime = dc_field(
        metadata=dc_config(
            field_name="end_time",
            encoder=encode_datetime,
            decoder=datetime_from_unix_ns,
            mm_field=fields.DateTime(format="iso"),
        )
    )
    filename: str = dc_field(metadata=dc_config(field_name="filename"))
    start_time: datetime = dc_field(
        metadata=dc_config(
            field_name="start_time",
            encoder=encode_datetime,
            decoder=datetime_from_unix_ns,
            mm_field=fields.DateTime(format="iso"),
        )
    )
    url: str = dc_field(metadata=dc_config(field_name="url"))


@dataclass
class CallType(DataClassJsonMixin):
    app_pk: int = dc_field(metadata=dc_config(field_name="AppPK"))
    created_at: datetime = dc_field(
        metadata=dc_config(
            field_name="CreatedAt",
            encoder=encode_datetime,
            decoder=datetime_from_unix_ns,
            mm_field=fields.DateTime(format="iso"),
        )
    )
    external_storage: str = dc_field(metadata=dc_config(field_name="ExternalStorage"))
    name: str = dc_field(metadata=dc_config(field_name="Name"))
    pk: int = dc_field(metadata=dc_config(field_name="PK"))
    updated_at: datetime = dc_field(
        metadata=dc_config(
            field_name="UpdatedAt",
            encoder=encode_datetime,
            decoder=datetime_from_unix_ns,
            mm_field=fields.DateTime(format="iso"),
        )
    )
    notification_settings: "Optional[NotificationSettings]" = dc_field(
        default=None, metadata=dc_config(field_name="NotificationSettings")
    )
    settings: "Optional[CallSettings]" = dc_field(
        default=None, metadata=dc_config(field_name="Settings")
    )


@dataclass
class CallTypeResponse(DataClassJsonMixin):
    created_at: datetime = dc_field(
        metadata=dc_config(
            field_name="created_at",
            encoder=encode_datetime,
            decoder=datetime_from_unix_ns,
            mm_field=fields.DateTime(format="iso"),
        )
    )
    name: str = dc_field(metadata=dc_config(field_name="name"))
    updated_at: datetime = dc_field(
        metadata=dc_config(
            field_name="updated_at",
            encoder=encode_datetime,
            decoder=datetime_from_unix_ns,
            mm_field=fields.DateTime(format="iso"),
        )
    )
    grants: "Dict[str, List[str]]" = dc_field(metadata=dc_config(field_name="grants"))
    notification_settings: "NotificationSettings" = dc_field(
        metadata=dc_config(field_name="notification_settings")
    )
    settings: "CallSettingsResponse" = dc_field(
        metadata=dc_config(field_name="settings")
    )
    external_storage: Optional[str] = dc_field(
        default=None, metadata=dc_config(field_name="external_storage")
    )


@dataclass
class CastPollVoteRequest(DataClassJsonMixin):
    user_id: Optional[str] = dc_field(
        default=None, metadata=dc_config(field_name="user_id")
    )
    user: "Optional[UserRequest]" = dc_field(
        default=None, metadata=dc_config(field_name="user")
    )
    vote: "Optional[VoteData]" = dc_field(
        default=None, metadata=dc_config(field_name="vote")
    )


@dataclass
class Channel(DataClassJsonMixin):
    auto_translation_language: str = dc_field(
        metadata=dc_config(field_name="auto_translation_language")
    )
    cid: str = dc_field(metadata=dc_config(field_name="cid"))
    created_at: datetime = dc_field(
        metadata=dc_config(
            field_name="created_at",
            encoder=encode_datetime,
            decoder=datetime_from_unix_ns,
            mm_field=fields.DateTime(format="iso"),
        )
    )
    disabled: bool = dc_field(metadata=dc_config(field_name="disabled"))
    frozen: bool = dc_field(metadata=dc_config(field_name="frozen"))
    id: str = dc_field(metadata=dc_config(field_name="id"))
    type: str = dc_field(metadata=dc_config(field_name="type"))
    updated_at: datetime = dc_field(
        metadata=dc_config(
            field_name="updated_at",
            encoder=encode_datetime,
            decoder=datetime_from_unix_ns,
            mm_field=fields.DateTime(format="iso"),
        )
    )
    custom: Dict[str, object] = dc_field(metadata=dc_config(field_name="custom"))
    auto_translation_enabled: Optional[bool] = dc_field(
        default=None, metadata=dc_config(field_name="auto_translation_enabled")
    )
    cooldown: Optional[int] = dc_field(
        default=None, metadata=dc_config(field_name="cooldown")
    )
    deleted_at: Optional[datetime] = dc_field(
        default=None,
        metadata=dc_config(
            field_name="deleted_at",
            encoder=encode_datetime,
            decoder=datetime_from_unix_ns,
            mm_field=fields.DateTime(format="iso"),
        ),
    )
    last_message_at: Optional[datetime] = dc_field(
        default=None,
        metadata=dc_config(
            field_name="last_message_at",
            encoder=encode_datetime,
            decoder=datetime_from_unix_ns,
            mm_field=fields.DateTime(format="iso"),
        ),
    )
    member_count: Optional[int] = dc_field(
        default=None, metadata=dc_config(field_name="member_count")
    )
    team: Optional[str] = dc_field(default=None, metadata=dc_config(field_name="team"))
    invites: "Optional[List[Optional[ChannelMember]]]" = dc_field(
        default=None, metadata=dc_config(field_name="invites")
    )
    members: "Optional[List[Optional[ChannelMember]]]" = dc_field(
        default=None, metadata=dc_config(field_name="members")
    )
    config: "Optional[ChannelConfig]" = dc_field(
        default=None, metadata=dc_config(field_name="config")
    )
    config_overrides: "Optional[ChannelConfig]" = dc_field(
        default=None, metadata=dc_config(field_name="config_overrides")
    )
    created_by: "Optional[UserObject]" = dc_field(
        default=None, metadata=dc_config(field_name="created_by")
    )
    truncated_by: "Optional[UserObject]" = dc_field(
        default=None, metadata=dc_config(field_name="truncated_by")
    )


@dataclass
class ChannelConfig(DataClassJsonMixin):
    automod: str = dc_field(metadata=dc_config(field_name="automod"))
    automod_behavior: str = dc_field(metadata=dc_config(field_name="automod_behavior"))
    connect_events: bool = dc_field(metadata=dc_config(field_name="connect_events"))
    created_at: datetime = dc_field(
        metadata=dc_config(
            field_name="created_at",
            encoder=encode_datetime,
            decoder=datetime_from_unix_ns,
            mm_field=fields.DateTime(format="iso"),
        )
    )
    custom_events: bool = dc_field(metadata=dc_config(field_name="custom_events"))
    mark_messages_pending: bool = dc_field(
        metadata=dc_config(field_name="mark_messages_pending")
    )
    max_message_length: int = dc_field(
        metadata=dc_config(field_name="max_message_length")
    )
    mutes: bool = dc_field(metadata=dc_config(field_name="mutes"))
    name: str = dc_field(metadata=dc_config(field_name="name"))
    polls: bool = dc_field(metadata=dc_config(field_name="polls"))
    push_notifications: bool = dc_field(
        metadata=dc_config(field_name="push_notifications")
    )
    quotes: bool = dc_field(metadata=dc_config(field_name="quotes"))
    reactions: bool = dc_field(metadata=dc_config(field_name="reactions"))
    read_events: bool = dc_field(metadata=dc_config(field_name="read_events"))
    reminders: bool = dc_field(metadata=dc_config(field_name="reminders"))
    replies: bool = dc_field(metadata=dc_config(field_name="replies"))
    search: bool = dc_field(metadata=dc_config(field_name="search"))
    typing_events: bool = dc_field(metadata=dc_config(field_name="typing_events"))
    updated_at: datetime = dc_field(
        metadata=dc_config(
            field_name="updated_at",
            encoder=encode_datetime,
            decoder=datetime_from_unix_ns,
            mm_field=fields.DateTime(format="iso"),
        )
    )
    uploads: bool = dc_field(metadata=dc_config(field_name="uploads"))
    url_enrichment: bool = dc_field(metadata=dc_config(field_name="url_enrichment"))
    commands: List[str] = dc_field(metadata=dc_config(field_name="commands"))
    blocklist: Optional[str] = dc_field(
        default=None, metadata=dc_config(field_name="blocklist")
    )
    blocklist_behavior: Optional[str] = dc_field(
        default=None, metadata=dc_config(field_name="blocklist_behavior")
    )
    allowed_flag_reasons: Optional[List[str]] = dc_field(
        default=None, metadata=dc_config(field_name="allowed_flag_reasons")
    )
    blocklists: "Optional[List[BlockListOptions]]" = dc_field(
        default=None, metadata=dc_config(field_name="blocklists")
    )
    automod_thresholds: "Optional[Thresholds]" = dc_field(
        default=None, metadata=dc_config(field_name="automod_thresholds")
    )


@dataclass
class ChannelConfigWithInfo(DataClassJsonMixin):
    automod: str = dc_field(metadata=dc_config(field_name="automod"))
    automod_behavior: str = dc_field(metadata=dc_config(field_name="automod_behavior"))
    connect_events: bool = dc_field(metadata=dc_config(field_name="connect_events"))
    created_at: datetime = dc_field(
        metadata=dc_config(
            field_name="created_at",
            encoder=encode_datetime,
            decoder=datetime_from_unix_ns,
            mm_field=fields.DateTime(format="iso"),
        )
    )
    custom_events: bool = dc_field(metadata=dc_config(field_name="custom_events"))
    mark_messages_pending: bool = dc_field(
        metadata=dc_config(field_name="mark_messages_pending")
    )
    max_message_length: int = dc_field(
        metadata=dc_config(field_name="max_message_length")
    )
    mutes: bool = dc_field(metadata=dc_config(field_name="mutes"))
    name: str = dc_field(metadata=dc_config(field_name="name"))
    polls: bool = dc_field(metadata=dc_config(field_name="polls"))
    push_notifications: bool = dc_field(
        metadata=dc_config(field_name="push_notifications")
    )
    quotes: bool = dc_field(metadata=dc_config(field_name="quotes"))
    reactions: bool = dc_field(metadata=dc_config(field_name="reactions"))
    read_events: bool = dc_field(metadata=dc_config(field_name="read_events"))
    reminders: bool = dc_field(metadata=dc_config(field_name="reminders"))
    replies: bool = dc_field(metadata=dc_config(field_name="replies"))
    search: bool = dc_field(metadata=dc_config(field_name="search"))
    typing_events: bool = dc_field(metadata=dc_config(field_name="typing_events"))
    updated_at: datetime = dc_field(
        metadata=dc_config(
            field_name="updated_at",
            encoder=encode_datetime,
            decoder=datetime_from_unix_ns,
            mm_field=fields.DateTime(format="iso"),
        )
    )
    uploads: bool = dc_field(metadata=dc_config(field_name="uploads"))
    url_enrichment: bool = dc_field(metadata=dc_config(field_name="url_enrichment"))
    commands: "List[Optional[Command]]" = dc_field(
        metadata=dc_config(field_name="commands")
    )
    blocklist: Optional[str] = dc_field(
        default=None, metadata=dc_config(field_name="blocklist")
    )
    blocklist_behavior: Optional[str] = dc_field(
        default=None, metadata=dc_config(field_name="blocklist_behavior")
    )
    allowed_flag_reasons: Optional[List[str]] = dc_field(
        default=None, metadata=dc_config(field_name="allowed_flag_reasons")
    )
    blocklists: "Optional[List[BlockListOptions]]" = dc_field(
        default=None, metadata=dc_config(field_name="blocklists")
    )
    automod_thresholds: "Optional[Thresholds]" = dc_field(
        default=None, metadata=dc_config(field_name="automod_thresholds")
    )
    grants: "Optional[Dict[str, List[str]]]" = dc_field(
        default=None, metadata=dc_config(field_name="grants")
    )


@dataclass
class ChannelExport(DataClassJsonMixin):
    cid: Optional[str] = dc_field(default=None, metadata=dc_config(field_name="cid"))
    id: Optional[str] = dc_field(default=None, metadata=dc_config(field_name="id"))
    messages_since: Optional[datetime] = dc_field(
        default=None,
        metadata=dc_config(
            field_name="messages_since",
            encoder=encode_datetime,
            decoder=datetime_from_unix_ns,
            mm_field=fields.DateTime(format="iso"),
        ),
    )
    messages_until: Optional[datetime] = dc_field(
        default=None,
        metadata=dc_config(
            field_name="messages_until",
            encoder=encode_datetime,
            decoder=datetime_from_unix_ns,
            mm_field=fields.DateTime(format="iso"),
        ),
    )
    type: Optional[str] = dc_field(default=None, metadata=dc_config(field_name="type"))


@dataclass
class ChannelGetOrCreateRequest(DataClassJsonMixin):
    hide_for_creator: Optional[bool] = dc_field(
        default=None, metadata=dc_config(field_name="hide_for_creator")
    )
    state: Optional[bool] = dc_field(
        default=None, metadata=dc_config(field_name="state")
    )
    thread_unread_counts: Optional[bool] = dc_field(
        default=None, metadata=dc_config(field_name="thread_unread_counts")
    )
    data: "Optional[ChannelInput]" = dc_field(
        default=None, metadata=dc_config(field_name="data")
    )
    members: "Optional[PaginationParams]" = dc_field(
        default=None, metadata=dc_config(field_name="members")
    )
    messages: "Optional[MessagePaginationParams]" = dc_field(
        default=None, metadata=dc_config(field_name="messages")
    )
    watchers: "Optional[PaginationParams]" = dc_field(
        default=None, metadata=dc_config(field_name="watchers")
    )


@dataclass
class ChannelInput(DataClassJsonMixin):
    auto_translation_enabled: Optional[bool] = dc_field(
        default=None, metadata=dc_config(field_name="auto_translation_enabled")
    )
    auto_translation_language: Optional[str] = dc_field(
        default=None, metadata=dc_config(field_name="auto_translation_language")
    )
    created_by_id: Optional[str] = dc_field(
        default=None, metadata=dc_config(field_name="created_by_id")
    )
    disabled: Optional[bool] = dc_field(
        default=None, metadata=dc_config(field_name="disabled")
    )
    frozen: Optional[bool] = dc_field(
        default=None, metadata=dc_config(field_name="frozen")
    )
    team: Optional[str] = dc_field(default=None, metadata=dc_config(field_name="team"))
    truncated_by_id: Optional[str] = dc_field(
        default=None, metadata=dc_config(field_name="truncated_by_id")
    )
    invites: "Optional[List[Optional[ChannelMember]]]" = dc_field(
        default=None, metadata=dc_config(field_name="invites")
    )
    members: "Optional[List[Optional[ChannelMember]]]" = dc_field(
        default=None, metadata=dc_config(field_name="members")
    )
    config_overrides: "Optional[ChannelConfig]" = dc_field(
        default=None, metadata=dc_config(field_name="config_overrides")
    )
    created_by: "Optional[UserObject]" = dc_field(
        default=None, metadata=dc_config(field_name="created_by")
    )
    custom: Optional[Dict[str, object]] = dc_field(
        default=None, metadata=dc_config(field_name="custom")
    )


@dataclass
class ChannelMember(DataClassJsonMixin):
    banned: bool = dc_field(metadata=dc_config(field_name="banned"))
    channel_role: str = dc_field(metadata=dc_config(field_name="channel_role"))
    created_at: datetime = dc_field(
        metadata=dc_config(
            field_name="created_at",
            encoder=encode_datetime,
            decoder=datetime_from_unix_ns,
            mm_field=fields.DateTime(format="iso"),
        )
    )
    notifications_muted: bool = dc_field(
        metadata=dc_config(field_name="notifications_muted")
    )
    shadow_banned: bool = dc_field(metadata=dc_config(field_name="shadow_banned"))
    updated_at: datetime = dc_field(
        metadata=dc_config(
            field_name="updated_at",
            encoder=encode_datetime,
            decoder=datetime_from_unix_ns,
            mm_field=fields.DateTime(format="iso"),
        )
    )
    ban_expires: Optional[datetime] = dc_field(
        default=None,
        metadata=dc_config(
            field_name="ban_expires",
            encoder=encode_datetime,
            decoder=datetime_from_unix_ns,
            mm_field=fields.DateTime(format="iso"),
        ),
    )
    deleted_at: Optional[datetime] = dc_field(
        default=None,
        metadata=dc_config(
            field_name="deleted_at",
            encoder=encode_datetime,
            decoder=datetime_from_unix_ns,
            mm_field=fields.DateTime(format="iso"),
        ),
    )
    invite_accepted_at: Optional[datetime] = dc_field(
        default=None,
        metadata=dc_config(
            field_name="invite_accepted_at",
            encoder=encode_datetime,
            decoder=datetime_from_unix_ns,
            mm_field=fields.DateTime(format="iso"),
        ),
    )
    invite_rejected_at: Optional[datetime] = dc_field(
        default=None,
        metadata=dc_config(
            field_name="invite_rejected_at",
            encoder=encode_datetime,
            decoder=datetime_from_unix_ns,
            mm_field=fields.DateTime(format="iso"),
        ),
    )
    invited: Optional[bool] = dc_field(
        default=None, metadata=dc_config(field_name="invited")
    )
    is_moderator: Optional[bool] = dc_field(
        default=None, metadata=dc_config(field_name="is_moderator")
    )
    status: Optional[str] = dc_field(
        default=None, metadata=dc_config(field_name="status")
    )
    user_id: Optional[str] = dc_field(
        default=None, metadata=dc_config(field_name="user_id")
    )
    user: "Optional[UserObject]" = dc_field(
        default=None, metadata=dc_config(field_name="user")
    )


@dataclass
class ChannelMute(DataClassJsonMixin):
    created_at: datetime = dc_field(
        metadata=dc_config(
            field_name="created_at",
            encoder=encode_datetime,
            decoder=datetime_from_unix_ns,
            mm_field=fields.DateTime(format="iso"),
        )
    )
    updated_at: datetime = dc_field(
        metadata=dc_config(
            field_name="updated_at",
            encoder=encode_datetime,
            decoder=datetime_from_unix_ns,
            mm_field=fields.DateTime(format="iso"),
        )
    )
    expires: Optional[datetime] = dc_field(
        default=None,
        metadata=dc_config(
            field_name="expires",
            encoder=encode_datetime,
            decoder=datetime_from_unix_ns,
            mm_field=fields.DateTime(format="iso"),
        ),
    )
    channel: "Optional[ChannelResponse]" = dc_field(
        default=None, metadata=dc_config(field_name="channel")
    )
    user: "Optional[UserObject]" = dc_field(
        default=None, metadata=dc_config(field_name="user")
    )


@dataclass
class ChannelResponse(DataClassJsonMixin):
    cid: str = dc_field(metadata=dc_config(field_name="cid"))
    created_at: datetime = dc_field(
        metadata=dc_config(
            field_name="created_at",
            encoder=encode_datetime,
            decoder=datetime_from_unix_ns,
            mm_field=fields.DateTime(format="iso"),
        )
    )
    disabled: bool = dc_field(metadata=dc_config(field_name="disabled"))
    frozen: bool = dc_field(metadata=dc_config(field_name="frozen"))
    id: str = dc_field(metadata=dc_config(field_name="id"))
    type: str = dc_field(metadata=dc_config(field_name="type"))
    updated_at: datetime = dc_field(
        metadata=dc_config(
            field_name="updated_at",
            encoder=encode_datetime,
            decoder=datetime_from_unix_ns,
            mm_field=fields.DateTime(format="iso"),
        )
    )
    custom: Dict[str, object] = dc_field(metadata=dc_config(field_name="custom"))
    auto_translation_enabled: Optional[bool] = dc_field(
        default=None, metadata=dc_config(field_name="auto_translation_enabled")
    )
    auto_translation_language: Optional[str] = dc_field(
        default=None, metadata=dc_config(field_name="auto_translation_language")
    )
    blocked: Optional[bool] = dc_field(
        default=None, metadata=dc_config(field_name="blocked")
    )
    cooldown: Optional[int] = dc_field(
        default=None, metadata=dc_config(field_name="cooldown")
    )
    deleted_at: Optional[datetime] = dc_field(
        default=None,
        metadata=dc_config(
            field_name="deleted_at",
            encoder=encode_datetime,
            decoder=datetime_from_unix_ns,
            mm_field=fields.DateTime(format="iso"),
        ),
    )
    hidden: Optional[bool] = dc_field(
        default=None, metadata=dc_config(field_name="hidden")
    )
    hide_messages_before: Optional[datetime] = dc_field(
        default=None,
        metadata=dc_config(
            field_name="hide_messages_before",
            encoder=encode_datetime,
            decoder=datetime_from_unix_ns,
            mm_field=fields.DateTime(format="iso"),
        ),
    )
    last_message_at: Optional[datetime] = dc_field(
        default=None,
        metadata=dc_config(
            field_name="last_message_at",
            encoder=encode_datetime,
            decoder=datetime_from_unix_ns,
            mm_field=fields.DateTime(format="iso"),
        ),
    )
    member_count: Optional[int] = dc_field(
        default=None, metadata=dc_config(field_name="member_count")
    )
    mute_expires_at: Optional[datetime] = dc_field(
        default=None,
        metadata=dc_config(
            field_name="mute_expires_at",
            encoder=encode_datetime,
            decoder=datetime_from_unix_ns,
            mm_field=fields.DateTime(format="iso"),
        ),
    )
    muted: Optional[bool] = dc_field(
        default=None, metadata=dc_config(field_name="muted")
    )
    team: Optional[str] = dc_field(default=None, metadata=dc_config(field_name="team"))
    truncated_at: Optional[datetime] = dc_field(
        default=None,
        metadata=dc_config(
            field_name="truncated_at",
            encoder=encode_datetime,
            decoder=datetime_from_unix_ns,
            mm_field=fields.DateTime(format="iso"),
        ),
    )
    members: "Optional[List[Optional[ChannelMember]]]" = dc_field(
        default=None, metadata=dc_config(field_name="members")
    )
    own_capabilities: Optional[List[str]] = dc_field(
        default=None, metadata=dc_config(field_name="own_capabilities")
    )
    config: "Optional[ChannelConfigWithInfo]" = dc_field(
        default=None, metadata=dc_config(field_name="config")
    )
    created_by: "Optional[UserObject]" = dc_field(
        default=None, metadata=dc_config(field_name="created_by")
    )
    truncated_by: "Optional[UserObject]" = dc_field(
        default=None, metadata=dc_config(field_name="truncated_by")
    )


@dataclass
class ChannelStateResponse(DataClassJsonMixin):
    duration: str = dc_field(metadata=dc_config(field_name="duration"))
    members: "List[Optional[ChannelMember]]" = dc_field(
        metadata=dc_config(field_name="members")
    )
    messages: "List[MessageResponse]" = dc_field(
        metadata=dc_config(field_name="messages")
    )
    pinned_messages: "List[MessageResponse]" = dc_field(
        metadata=dc_config(field_name="pinned_messages")
    )
    threads: "List[Optional[ThreadState]]" = dc_field(
        metadata=dc_config(field_name="threads")
    )
    hidden: Optional[bool] = dc_field(
        default=None, metadata=dc_config(field_name="hidden")
    )
    hide_messages_before: Optional[datetime] = dc_field(
        default=None,
        metadata=dc_config(
            field_name="hide_messages_before",
            encoder=encode_datetime,
            decoder=datetime_from_unix_ns,
            mm_field=fields.DateTime(format="iso"),
        ),
    )
    watcher_count: Optional[int] = dc_field(
        default=None, metadata=dc_config(field_name="watcher_count")
    )
    pending_messages: "Optional[List[Optional[PendingMessage]]]" = dc_field(
        default=None, metadata=dc_config(field_name="pending_messages")
    )
    read: "Optional[List[ReadStateResponse]]" = dc_field(
        default=None, metadata=dc_config(field_name="read")
    )
    watchers: "Optional[List[UserResponse]]" = dc_field(
        default=None, metadata=dc_config(field_name="watchers")
    )
    channel: "Optional[ChannelResponse]" = dc_field(
        default=None, metadata=dc_config(field_name="channel")
    )
    membership: "Optional[ChannelMember]" = dc_field(
        default=None, metadata=dc_config(field_name="membership")
    )


@dataclass
class ChannelStateResponseFields(DataClassJsonMixin):
    members: "List[Optional[ChannelMember]]" = dc_field(
        metadata=dc_config(field_name="members")
    )
    messages: "List[MessageResponse]" = dc_field(
        metadata=dc_config(field_name="messages")
    )
    pinned_messages: "List[MessageResponse]" = dc_field(
        metadata=dc_config(field_name="pinned_messages")
    )
    threads: "List[Optional[ThreadState]]" = dc_field(
        metadata=dc_config(field_name="threads")
    )
    hidden: Optional[bool] = dc_field(
        default=None, metadata=dc_config(field_name="hidden")
    )
    hide_messages_before: Optional[datetime] = dc_field(
        default=None,
        metadata=dc_config(
            field_name="hide_messages_before",
            encoder=encode_datetime,
            decoder=datetime_from_unix_ns,
            mm_field=fields.DateTime(format="iso"),
        ),
    )
    watcher_count: Optional[int] = dc_field(
        default=None, metadata=dc_config(field_name="watcher_count")
    )
    pending_messages: "Optional[List[Optional[PendingMessage]]]" = dc_field(
        default=None, metadata=dc_config(field_name="pending_messages")
    )
    read: "Optional[List[ReadStateResponse]]" = dc_field(
        default=None, metadata=dc_config(field_name="read")
    )
    watchers: "Optional[List[UserResponse]]" = dc_field(
        default=None, metadata=dc_config(field_name="watchers")
    )
    channel: "Optional[ChannelResponse]" = dc_field(
        default=None, metadata=dc_config(field_name="channel")
    )
    membership: "Optional[ChannelMember]" = dc_field(
        default=None, metadata=dc_config(field_name="membership")
    )


@dataclass
class ChannelTypeConfig(DataClassJsonMixin):
    automod: str = dc_field(metadata=dc_config(field_name="automod"))
    automod_behavior: str = dc_field(metadata=dc_config(field_name="automod_behavior"))
    connect_events: bool = dc_field(metadata=dc_config(field_name="connect_events"))
    created_at: datetime = dc_field(
        metadata=dc_config(
            field_name="created_at",
            encoder=encode_datetime,
            decoder=datetime_from_unix_ns,
            mm_field=fields.DateTime(format="iso"),
        )
    )
    custom_events: bool = dc_field(metadata=dc_config(field_name="custom_events"))
    mark_messages_pending: bool = dc_field(
        metadata=dc_config(field_name="mark_messages_pending")
    )
    max_message_length: int = dc_field(
        metadata=dc_config(field_name="max_message_length")
    )
    mutes: bool = dc_field(metadata=dc_config(field_name="mutes"))
    name: str = dc_field(metadata=dc_config(field_name="name"))
    polls: bool = dc_field(metadata=dc_config(field_name="polls"))
    push_notifications: bool = dc_field(
        metadata=dc_config(field_name="push_notifications")
    )
    quotes: bool = dc_field(metadata=dc_config(field_name="quotes"))
    reactions: bool = dc_field(metadata=dc_config(field_name="reactions"))
    read_events: bool = dc_field(metadata=dc_config(field_name="read_events"))
    reminders: bool = dc_field(metadata=dc_config(field_name="reminders"))
    replies: bool = dc_field(metadata=dc_config(field_name="replies"))
    search: bool = dc_field(metadata=dc_config(field_name="search"))
    typing_events: bool = dc_field(metadata=dc_config(field_name="typing_events"))
    updated_at: datetime = dc_field(
        metadata=dc_config(
            field_name="updated_at",
            encoder=encode_datetime,
            decoder=datetime_from_unix_ns,
            mm_field=fields.DateTime(format="iso"),
        )
    )
    uploads: bool = dc_field(metadata=dc_config(field_name="uploads"))
    url_enrichment: bool = dc_field(metadata=dc_config(field_name="url_enrichment"))
    commands: "List[Optional[Command]]" = dc_field(
        metadata=dc_config(field_name="commands")
    )
    permissions: "List[PolicyRequest]" = dc_field(
        metadata=dc_config(field_name="permissions")
    )
    grants: "Dict[str, List[str]]" = dc_field(metadata=dc_config(field_name="grants"))
    blocklist: Optional[str] = dc_field(
        default=None, metadata=dc_config(field_name="blocklist")
    )
    blocklist_behavior: Optional[str] = dc_field(
        default=None, metadata=dc_config(field_name="blocklist_behavior")
    )
    allowed_flag_reasons: Optional[List[str]] = dc_field(
        default=None, metadata=dc_config(field_name="allowed_flag_reasons")
    )
    blocklists: "Optional[List[BlockListOptions]]" = dc_field(
        default=None, metadata=dc_config(field_name="blocklists")
    )
    automod_thresholds: "Optional[Thresholds]" = dc_field(
        default=None, metadata=dc_config(field_name="automod_thresholds")
    )


@dataclass
class CheckExternalStorageResponse(DataClassJsonMixin):
    duration: str = dc_field(metadata=dc_config(field_name="duration"))
    file_url: str = dc_field(metadata=dc_config(field_name="file_url"))


@dataclass
class CheckPushRequest(DataClassJsonMixin):
    apn_template: Optional[str] = dc_field(
        default=None, metadata=dc_config(field_name="apn_template")
    )
    firebase_data_template: Optional[str] = dc_field(
        default=None, metadata=dc_config(field_name="firebase_data_template")
    )
    firebase_template: Optional[str] = dc_field(
        default=None, metadata=dc_config(field_name="firebase_template")
    )
    message_id: Optional[str] = dc_field(
        default=None, metadata=dc_config(field_name="message_id")
    )
    push_provider_name: Optional[str] = dc_field(
        default=None, metadata=dc_config(field_name="push_provider_name")
    )
    push_provider_type: Optional[str] = dc_field(
        default=None, metadata=dc_config(field_name="push_provider_type")
    )
    skip_devices: Optional[bool] = dc_field(
        default=None, metadata=dc_config(field_name="skip_devices")
    )
    user_id: Optional[str] = dc_field(
        default=None, metadata=dc_config(field_name="user_id")
    )
    user: "Optional[UserRequest]" = dc_field(
        default=None, metadata=dc_config(field_name="user")
    )


@dataclass
class CheckPushResponse(DataClassJsonMixin):
    duration: str = dc_field(metadata=dc_config(field_name="duration"))
    rendered_apn_template: Optional[str] = dc_field(
        default=None, metadata=dc_config(field_name="rendered_apn_template")
    )
    rendered_firebase_template: Optional[str] = dc_field(
        default=None, metadata=dc_config(field_name="rendered_firebase_template")
    )
    skip_devices: Optional[bool] = dc_field(
        default=None, metadata=dc_config(field_name="skip_devices")
    )
    general_errors: Optional[List[str]] = dc_field(
        default=None, metadata=dc_config(field_name="general_errors")
    )
    device_errors: "Optional[Dict[str, DeviceErrorInfo]]" = dc_field(
        default=None, metadata=dc_config(field_name="device_errors")
    )
    rendered_message: "Optional[Dict[str, str]]" = dc_field(
        default=None, metadata=dc_config(field_name="rendered_message")
    )


@dataclass
class CheckSNSRequest(DataClassJsonMixin):
    sns_key: Optional[str] = dc_field(
        default=None, metadata=dc_config(field_name="sns_key")
    )
    sns_secret: Optional[str] = dc_field(
        default=None, metadata=dc_config(field_name="sns_secret")
    )
    sns_topic_arn: Optional[str] = dc_field(
        default=None, metadata=dc_config(field_name="sns_topic_arn")
    )


@dataclass
class CheckSNSResponse(DataClassJsonMixin):
    duration: str = dc_field(metadata=dc_config(field_name="duration"))
    status: str = dc_field(metadata=dc_config(field_name="status"))
    error: Optional[str] = dc_field(
        default=None, metadata=dc_config(field_name="error")
    )
    data: Optional[Dict[str, object]] = dc_field(
        default=None, metadata=dc_config(field_name="data")
    )


@dataclass
class CheckSQSRequest(DataClassJsonMixin):
    sqs_key: Optional[str] = dc_field(
        default=None, metadata=dc_config(field_name="sqs_key")
    )
    sqs_secret: Optional[str] = dc_field(
        default=None, metadata=dc_config(field_name="sqs_secret")
    )
    sqs_url: Optional[str] = dc_field(
        default=None, metadata=dc_config(field_name="sqs_url")
    )


@dataclass
class CheckSQSResponse(DataClassJsonMixin):
    duration: str = dc_field(metadata=dc_config(field_name="duration"))
    status: str = dc_field(metadata=dc_config(field_name="status"))
    error: Optional[str] = dc_field(
        default=None, metadata=dc_config(field_name="error")
    )
    data: Optional[Dict[str, object]] = dc_field(
        default=None, metadata=dc_config(field_name="data")
    )


@dataclass
class CollectUserFeedbackRequest(DataClassJsonMixin):
    rating: int = dc_field(metadata=dc_config(field_name="rating"))
    sdk: str = dc_field(metadata=dc_config(field_name="sdk"))
    sdk_version: str = dc_field(metadata=dc_config(field_name="sdk_version"))
    user_session_id: str = dc_field(metadata=dc_config(field_name="user_session_id"))
    reason: Optional[str] = dc_field(
        default=None, metadata=dc_config(field_name="reason")
    )
    custom: Optional[Dict[str, object]] = dc_field(
        default=None, metadata=dc_config(field_name="custom")
    )


@dataclass
class CollectUserFeedbackResponse(DataClassJsonMixin):
    duration: str = dc_field(metadata=dc_config(field_name="duration"))


@dataclass
class Command(DataClassJsonMixin):
    args: str = dc_field(metadata=dc_config(field_name="args"))
    description: str = dc_field(metadata=dc_config(field_name="description"))
    name: str = dc_field(metadata=dc_config(field_name="name"))
    set: str = dc_field(metadata=dc_config(field_name="set"))
    created_at: Optional[datetime] = dc_field(
        default=None,
        metadata=dc_config(
            field_name="created_at",
            encoder=encode_datetime,
            decoder=datetime_from_unix_ns,
            mm_field=fields.DateTime(format="iso"),
        ),
    )
    updated_at: Optional[datetime] = dc_field(
        default=None,
        metadata=dc_config(
            field_name="updated_at",
            encoder=encode_datetime,
            decoder=datetime_from_unix_ns,
            mm_field=fields.DateTime(format="iso"),
        ),
    )


@dataclass
class CommitMessageRequest(DataClassJsonMixin):
    pass


@dataclass
class Config(DataClassJsonMixin):
    app_certificate: str = dc_field(metadata=dc_config(field_name="app_certificate"))
    app_id: str = dc_field(metadata=dc_config(field_name="app_id"))
    default_role: Optional[str] = dc_field(
        default=None, metadata=dc_config(field_name="default_role")
    )
    role_map: "Optional[Dict[str, str]]" = dc_field(
        default=None, metadata=dc_config(field_name="role_map")
    )


@dataclass
class Coordinates(DataClassJsonMixin):
    latitude: float = dc_field(metadata=dc_config(field_name="latitude"))
    longitude: float = dc_field(metadata=dc_config(field_name="longitude"))


@dataclass
class CreateBlockListRequest(DataClassJsonMixin):
    name: str = dc_field(metadata=dc_config(field_name="name"))
    words: List[str] = dc_field(metadata=dc_config(field_name="words"))
    type: Optional[str] = dc_field(default=None, metadata=dc_config(field_name="type"))


@dataclass
class CreateCallTypeRequest(DataClassJsonMixin):
    name: str = dc_field(metadata=dc_config(field_name="name"))
    external_storage: Optional[str] = dc_field(
        default=None, metadata=dc_config(field_name="external_storage")
    )
    grants: "Optional[Dict[str, List[str]]]" = dc_field(
        default=None, metadata=dc_config(field_name="grants")
    )
    notification_settings: "Optional[NotificationSettings]" = dc_field(
        default=None, metadata=dc_config(field_name="notification_settings")
    )
    settings: "Optional[CallSettingsRequest]" = dc_field(
        default=None, metadata=dc_config(field_name="settings")
    )


@dataclass
class CreateCallTypeResponse(DataClassJsonMixin):
    created_at: datetime = dc_field(
        metadata=dc_config(
            field_name="created_at",
            encoder=encode_datetime,
            decoder=datetime_from_unix_ns,
            mm_field=fields.DateTime(format="iso"),
        )
    )
    duration: str = dc_field(metadata=dc_config(field_name="duration"))
    name: str = dc_field(metadata=dc_config(field_name="name"))
    updated_at: datetime = dc_field(
        metadata=dc_config(
            field_name="updated_at",
            encoder=encode_datetime,
            decoder=datetime_from_unix_ns,
            mm_field=fields.DateTime(format="iso"),
        )
    )
    grants: "Dict[str, List[str]]" = dc_field(metadata=dc_config(field_name="grants"))
    notification_settings: "NotificationSettings" = dc_field(
        metadata=dc_config(field_name="notification_settings")
    )
    settings: "CallSettingsResponse" = dc_field(
        metadata=dc_config(field_name="settings")
    )
    external_storage: Optional[str] = dc_field(
        default=None, metadata=dc_config(field_name="external_storage")
    )


@dataclass
class CreateChannelTypeRequest(DataClassJsonMixin):
    automod: str = dc_field(metadata=dc_config(field_name="automod"))
    automod_behavior: str = dc_field(metadata=dc_config(field_name="automod_behavior"))
    max_message_length: int = dc_field(
        metadata=dc_config(field_name="max_message_length")
    )
    name: str = dc_field(metadata=dc_config(field_name="name"))
    blocklist: Optional[str] = dc_field(
        default=None, metadata=dc_config(field_name="blocklist")
    )
    blocklist_behavior: Optional[str] = dc_field(
        default=None, metadata=dc_config(field_name="blocklist_behavior")
    )
    connect_events: Optional[bool] = dc_field(
        default=None, metadata=dc_config(field_name="connect_events")
    )
    custom_events: Optional[bool] = dc_field(
        default=None, metadata=dc_config(field_name="custom_events")
    )
    mark_messages_pending: Optional[bool] = dc_field(
        default=None, metadata=dc_config(field_name="mark_messages_pending")
    )
    message_retention: Optional[str] = dc_field(
        default=None, metadata=dc_config(field_name="message_retention")
    )
    mutes: Optional[bool] = dc_field(
        default=None, metadata=dc_config(field_name="mutes")
    )
    polls: Optional[bool] = dc_field(
        default=None, metadata=dc_config(field_name="polls")
    )
    push_notifications: Optional[bool] = dc_field(
        default=None, metadata=dc_config(field_name="push_notifications")
    )
    reactions: Optional[bool] = dc_field(
        default=None, metadata=dc_config(field_name="reactions")
    )
    read_events: Optional[bool] = dc_field(
        default=None, metadata=dc_config(field_name="read_events")
    )
    replies: Optional[bool] = dc_field(
        default=None, metadata=dc_config(field_name="replies")
    )
    search: Optional[bool] = dc_field(
        default=None, metadata=dc_config(field_name="search")
    )
    typing_events: Optional[bool] = dc_field(
        default=None, metadata=dc_config(field_name="typing_events")
    )
    uploads: Optional[bool] = dc_field(
        default=None, metadata=dc_config(field_name="uploads")
    )
    url_enrichment: Optional[bool] = dc_field(
        default=None, metadata=dc_config(field_name="url_enrichment")
    )
    blocklists: "Optional[List[BlockListOptions]]" = dc_field(
        default=None, metadata=dc_config(field_name="blocklists")
    )
    commands: Optional[List[str]] = dc_field(
        default=None, metadata=dc_config(field_name="commands")
    )
    permissions: "Optional[List[PolicyRequest]]" = dc_field(
        default=None, metadata=dc_config(field_name="permissions")
    )
    grants: "Optional[Dict[str, List[str]]]" = dc_field(
        default=None, metadata=dc_config(field_name="grants")
    )


@dataclass
class CreateChannelTypeResponse(DataClassJsonMixin):
    automod: str = dc_field(metadata=dc_config(field_name="automod"))
    automod_behavior: str = dc_field(metadata=dc_config(field_name="automod_behavior"))
    connect_events: bool = dc_field(metadata=dc_config(field_name="connect_events"))
    created_at: datetime = dc_field(
        metadata=dc_config(
            field_name="created_at",
            encoder=encode_datetime,
            decoder=datetime_from_unix_ns,
            mm_field=fields.DateTime(format="iso"),
        )
    )
    custom_events: bool = dc_field(metadata=dc_config(field_name="custom_events"))
    duration: str = dc_field(metadata=dc_config(field_name="duration"))
    mark_messages_pending: bool = dc_field(
        metadata=dc_config(field_name="mark_messages_pending")
    )
    max_message_length: int = dc_field(
        metadata=dc_config(field_name="max_message_length")
    )
    mutes: bool = dc_field(metadata=dc_config(field_name="mutes"))
    name: str = dc_field(metadata=dc_config(field_name="name"))
    polls: bool = dc_field(metadata=dc_config(field_name="polls"))
    push_notifications: bool = dc_field(
        metadata=dc_config(field_name="push_notifications")
    )
    quotes: bool = dc_field(metadata=dc_config(field_name="quotes"))
    reactions: bool = dc_field(metadata=dc_config(field_name="reactions"))
    read_events: bool = dc_field(metadata=dc_config(field_name="read_events"))
    reminders: bool = dc_field(metadata=dc_config(field_name="reminders"))
    replies: bool = dc_field(metadata=dc_config(field_name="replies"))
    search: bool = dc_field(metadata=dc_config(field_name="search"))
    typing_events: bool = dc_field(metadata=dc_config(field_name="typing_events"))
    updated_at: datetime = dc_field(
        metadata=dc_config(
            field_name="updated_at",
            encoder=encode_datetime,
            decoder=datetime_from_unix_ns,
            mm_field=fields.DateTime(format="iso"),
        )
    )
    uploads: bool = dc_field(metadata=dc_config(field_name="uploads"))
    url_enrichment: bool = dc_field(metadata=dc_config(field_name="url_enrichment"))
    commands: List[str] = dc_field(metadata=dc_config(field_name="commands"))
    permissions: "List[PolicyRequest]" = dc_field(
        metadata=dc_config(field_name="permissions")
    )
    grants: "Dict[str, List[str]]" = dc_field(metadata=dc_config(field_name="grants"))
    blocklist: Optional[str] = dc_field(
        default=None, metadata=dc_config(field_name="blocklist")
    )
    blocklist_behavior: Optional[str] = dc_field(
        default=None, metadata=dc_config(field_name="blocklist_behavior")
    )
    allowed_flag_reasons: Optional[List[str]] = dc_field(
        default=None, metadata=dc_config(field_name="allowed_flag_reasons")
    )
    blocklists: "Optional[List[BlockListOptions]]" = dc_field(
        default=None, metadata=dc_config(field_name="blocklists")
    )
    automod_thresholds: "Optional[Thresholds]" = dc_field(
        default=None, metadata=dc_config(field_name="automod_thresholds")
    )


@dataclass
class CreateCommandRequest(DataClassJsonMixin):
    description: str = dc_field(metadata=dc_config(field_name="description"))
    name: str = dc_field(metadata=dc_config(field_name="name"))
    args: Optional[str] = dc_field(default=None, metadata=dc_config(field_name="args"))
    set: Optional[str] = dc_field(default=None, metadata=dc_config(field_name="set"))


@dataclass
class CreateCommandResponse(DataClassJsonMixin):
    duration: str = dc_field(metadata=dc_config(field_name="duration"))
    command: "Optional[Command]" = dc_field(
        default=None, metadata=dc_config(field_name="command")
    )


@dataclass
class CreateDeviceRequest(DataClassJsonMixin):
    id: str = dc_field(metadata=dc_config(field_name="id"))
    push_provider: str = dc_field(metadata=dc_config(field_name="push_provider"))
    push_provider_name: Optional[str] = dc_field(
        default=None, metadata=dc_config(field_name="push_provider_name")
    )
    user_id: Optional[str] = dc_field(
        default=None, metadata=dc_config(field_name="user_id")
    )
    voip_token: Optional[bool] = dc_field(
        default=None, metadata=dc_config(field_name="voip_token")
    )
    user: "Optional[UserRequest]" = dc_field(
        default=None, metadata=dc_config(field_name="user")
    )


@dataclass
class CreateExternalStorageRequest(DataClassJsonMixin):
    bucket: str = dc_field(metadata=dc_config(field_name="bucket"))
    name: str = dc_field(metadata=dc_config(field_name="name"))
    storage_type: str = dc_field(metadata=dc_config(field_name="storage_type"))
    gcs_credentials: Optional[str] = dc_field(
        default=None, metadata=dc_config(field_name="gcs_credentials")
    )
    path: Optional[str] = dc_field(default=None, metadata=dc_config(field_name="path"))
    aws_s3: "Optional[S3Request]" = dc_field(
        default=None, metadata=dc_config(field_name="aws_s3")
    )
    azure_blob: "Optional[AzureRequest]" = dc_field(
        default=None, metadata=dc_config(field_name="azure_blob")
    )


@dataclass
class CreateExternalStorageResponse(DataClassJsonMixin):
    duration: str = dc_field(metadata=dc_config(field_name="duration"))


@dataclass
class CreateGuestRequest(DataClassJsonMixin):
    user: "UserRequest" = dc_field(metadata=dc_config(field_name="user"))


@dataclass
class CreateGuestResponse(DataClassJsonMixin):
    access_token: str = dc_field(metadata=dc_config(field_name="access_token"))
    duration: str = dc_field(metadata=dc_config(field_name="duration"))
    user: "UserResponse" = dc_field(metadata=dc_config(field_name="user"))


@dataclass
class CreateImportRequest(DataClassJsonMixin):
    mode: str = dc_field(metadata=dc_config(field_name="mode"))
    path: str = dc_field(metadata=dc_config(field_name="path"))


@dataclass
class CreateImportResponse(DataClassJsonMixin):
    duration: str = dc_field(metadata=dc_config(field_name="duration"))
    import_task: "Optional[ImportTask]" = dc_field(
        default=None, metadata=dc_config(field_name="import_task")
    )


@dataclass
class CreateImportURLRequest(DataClassJsonMixin):
    filename: Optional[str] = dc_field(
        default=None, metadata=dc_config(field_name="filename")
    )


@dataclass
class CreateImportURLResponse(DataClassJsonMixin):
    duration: str = dc_field(metadata=dc_config(field_name="duration"))
    path: str = dc_field(metadata=dc_config(field_name="path"))
    upload_url: str = dc_field(metadata=dc_config(field_name="upload_url"))


@dataclass
class CreatePollOptionRequest(DataClassJsonMixin):
    text: str = dc_field(metadata=dc_config(field_name="text"))
    position: Optional[int] = dc_field(
        default=None, metadata=dc_config(field_name="position")
    )
    user_id: Optional[str] = dc_field(
        default=None, metadata=dc_config(field_name="user_id")
    )
    custom: Optional[Dict[str, object]] = dc_field(
        default=None, metadata=dc_config(field_name="Custom")
    )
    user: "Optional[UserRequest]" = dc_field(
        default=None, metadata=dc_config(field_name="user")
    )


@dataclass
class CreatePollRequest(DataClassJsonMixin):
    name: str = dc_field(metadata=dc_config(field_name="name"))
    allow_answers: Optional[bool] = dc_field(
        default=None, metadata=dc_config(field_name="allow_answers")
    )
    allow_user_suggested_options: Optional[bool] = dc_field(
        default=None, metadata=dc_config(field_name="allow_user_suggested_options")
    )
    description: Optional[str] = dc_field(
        default=None, metadata=dc_config(field_name="description")
    )
    enforce_unique_vote: Optional[bool] = dc_field(
        default=None, metadata=dc_config(field_name="enforce_unique_vote")
    )
    id: Optional[str] = dc_field(default=None, metadata=dc_config(field_name="id"))
    is_closed: Optional[bool] = dc_field(
        default=None, metadata=dc_config(field_name="is_closed")
    )
    max_votes_allowed: Optional[int] = dc_field(
        default=None, metadata=dc_config(field_name="max_votes_allowed")
    )
    user_id: Optional[str] = dc_field(
        default=None, metadata=dc_config(field_name="user_id")
    )
    voting_visibility: Optional[str] = dc_field(
        default=None, metadata=dc_config(field_name="voting_visibility")
    )
    options: "Optional[List[Optional[PollOptionInput]]]" = dc_field(
        default=None, metadata=dc_config(field_name="options")
    )
    custom: Optional[Dict[str, object]] = dc_field(
        default=None, metadata=dc_config(field_name="Custom")
    )
    user: "Optional[UserRequest]" = dc_field(
        default=None, metadata=dc_config(field_name="user")
    )


@dataclass
class CreateRoleRequest(DataClassJsonMixin):
    name: str = dc_field(metadata=dc_config(field_name="name"))


@dataclass
class CreateRoleResponse(DataClassJsonMixin):
    duration: str = dc_field(metadata=dc_config(field_name="duration"))
    role: "Role" = dc_field(metadata=dc_config(field_name="role"))


@dataclass
class DataDogInfo(DataClassJsonMixin):
    api_key: Optional[str] = dc_field(
        default=None, metadata=dc_config(field_name="api_key")
    )
    enabled: Optional[bool] = dc_field(
        default=None, metadata=dc_config(field_name="enabled")
    )
    site: Optional[str] = dc_field(default=None, metadata=dc_config(field_name="site"))


@dataclass
class DeactivateUserRequest(DataClassJsonMixin):
    created_by_id: Optional[str] = dc_field(
        default=None, metadata=dc_config(field_name="created_by_id")
    )
    mark_messages_deleted: Optional[bool] = dc_field(
        default=None, metadata=dc_config(field_name="mark_messages_deleted")
    )


@dataclass
class DeactivateUserResponse(DataClassJsonMixin):
    duration: str = dc_field(metadata=dc_config(field_name="duration"))
    user: "Optional[UserObject]" = dc_field(
        default=None, metadata=dc_config(field_name="user")
    )


@dataclass
class DeactivateUsersRequest(DataClassJsonMixin):
    user_ids: List[str] = dc_field(metadata=dc_config(field_name="user_ids"))
    created_by_id: Optional[str] = dc_field(
        default=None, metadata=dc_config(field_name="created_by_id")
    )
    mark_channels_deleted: Optional[bool] = dc_field(
        default=None, metadata=dc_config(field_name="mark_channels_deleted")
    )
    mark_messages_deleted: Optional[bool] = dc_field(
        default=None, metadata=dc_config(field_name="mark_messages_deleted")
    )


@dataclass
class DeactivateUsersResponse(DataClassJsonMixin):
    duration: str = dc_field(metadata=dc_config(field_name="duration"))
    task_id: str = dc_field(metadata=dc_config(field_name="task_id"))


@dataclass
class DeleteCallRequest(DataClassJsonMixin):
    hard: Optional[bool] = dc_field(default=None, metadata=dc_config(field_name="hard"))


@dataclass
class DeleteCallResponse(DataClassJsonMixin):
    duration: str = dc_field(metadata=dc_config(field_name="duration"))
    task_id: Optional[str] = dc_field(
        default=None, metadata=dc_config(field_name="task_id")
    )
    call: "Optional[Call]" = dc_field(
        default=None, metadata=dc_config(field_name="call")
    )


@dataclass
class DeleteChannelResponse(DataClassJsonMixin):
    duration: str = dc_field(metadata=dc_config(field_name="duration"))
    channel: "Optional[ChannelResponse]" = dc_field(
        default=None, metadata=dc_config(field_name="channel")
    )


@dataclass
class DeleteChannelsRequest(DataClassJsonMixin):
    cids: List[str] = dc_field(metadata=dc_config(field_name="cids"))
    hard_delete: Optional[bool] = dc_field(
        default=None, metadata=dc_config(field_name="hard_delete")
    )


@dataclass
class DeleteChannelsResponse(DataClassJsonMixin):
    duration: str = dc_field(metadata=dc_config(field_name="duration"))
    task_id: Optional[str] = dc_field(
        default=None, metadata=dc_config(field_name="task_id")
    )
    result: "Optional[Dict[str, Optional[DeleteChannelsResult]]]" = dc_field(
        default=None, metadata=dc_config(field_name="result")
    )


@dataclass
class DeleteChannelsResult(DataClassJsonMixin):
    status: str = dc_field(metadata=dc_config(field_name="status"))
    error: Optional[str] = dc_field(
        default=None, metadata=dc_config(field_name="error")
    )


@dataclass
class DeleteCommandResponse(DataClassJsonMixin):
    duration: str = dc_field(metadata=dc_config(field_name="duration"))
    name: str = dc_field(metadata=dc_config(field_name="name"))


@dataclass
class DeleteExternalStorageResponse(DataClassJsonMixin):
    duration: str = dc_field(metadata=dc_config(field_name="duration"))


@dataclass
class DeleteMessageResponse(DataClassJsonMixin):
    duration: str = dc_field(metadata=dc_config(field_name="duration"))
    message: "MessageResponse" = dc_field(metadata=dc_config(field_name="message"))


@dataclass
class DeleteRecordingResponse(DataClassJsonMixin):
    duration: str = dc_field(metadata=dc_config(field_name="duration"))


@dataclass
class DeleteTranscriptionResponse(DataClassJsonMixin):
    duration: str = dc_field(metadata=dc_config(field_name="duration"))


@dataclass
class DeleteUsersRequest(DataClassJsonMixin):
    user_ids: List[str] = dc_field(metadata=dc_config(field_name="user_ids"))
    calls: Optional[str] = dc_field(
        default=None, metadata=dc_config(field_name="calls")
    )
    conversations: Optional[str] = dc_field(
        default=None, metadata=dc_config(field_name="conversations")
    )
    messages: Optional[str] = dc_field(
        default=None, metadata=dc_config(field_name="messages")
    )
    new_call_owner_id: Optional[str] = dc_field(
        default=None, metadata=dc_config(field_name="new_call_owner_id")
    )
    new_channel_owner_id: Optional[str] = dc_field(
        default=None, metadata=dc_config(field_name="new_channel_owner_id")
    )
    user: Optional[str] = dc_field(default=None, metadata=dc_config(field_name="user"))


@dataclass
class DeleteUsersResponse(DataClassJsonMixin):
    duration: str = dc_field(metadata=dc_config(field_name="duration"))
    task_id: str = dc_field(metadata=dc_config(field_name="task_id"))


@dataclass
class Device(DataClassJsonMixin):
    created_at: datetime = dc_field(
        metadata=dc_config(
            field_name="created_at",
            encoder=encode_datetime,
            decoder=datetime_from_unix_ns,
            mm_field=fields.DateTime(format="iso"),
        )
    )
    id: str = dc_field(metadata=dc_config(field_name="id"))
    push_provider: str = dc_field(metadata=dc_config(field_name="push_provider"))
    user_id: str = dc_field(metadata=dc_config(field_name="user_id"))
    disabled: Optional[bool] = dc_field(
        default=None, metadata=dc_config(field_name="disabled")
    )
    disabled_reason: Optional[str] = dc_field(
        default=None, metadata=dc_config(field_name="disabled_reason")
    )
    push_provider_name: Optional[str] = dc_field(
        default=None, metadata=dc_config(field_name="push_provider_name")
    )
    voip: Optional[bool] = dc_field(default=None, metadata=dc_config(field_name="voip"))


@dataclass
class DeviceErrorInfo(DataClassJsonMixin):
    error_message: str = dc_field(metadata=dc_config(field_name="error_message"))
    provider: str = dc_field(metadata=dc_config(field_name="provider"))
    provider_name: str = dc_field(metadata=dc_config(field_name="provider_name"))


@dataclass
class EdgeResponse(DataClassJsonMixin):
    continent_code: str = dc_field(metadata=dc_config(field_name="continent_code"))
    country_iso_code: str = dc_field(metadata=dc_config(field_name="country_iso_code"))
    green: int = dc_field(metadata=dc_config(field_name="green"))
    id: str = dc_field(metadata=dc_config(field_name="id"))
    latency_test_url: str = dc_field(metadata=dc_config(field_name="latency_test_url"))
    latitude: float = dc_field(metadata=dc_config(field_name="latitude"))
    longitude: float = dc_field(metadata=dc_config(field_name="longitude"))
    red: int = dc_field(metadata=dc_config(field_name="red"))
    subdivision_iso_code: str = dc_field(
        metadata=dc_config(field_name="subdivision_iso_code")
    )
    yellow: int = dc_field(metadata=dc_config(field_name="yellow"))


@dataclass
class EgressHLSResponse(DataClassJsonMixin):
    playlist_url: str = dc_field(metadata=dc_config(field_name="playlist_url"))


@dataclass
class EgressRTMPResponse(DataClassJsonMixin):
    name: str = dc_field(metadata=dc_config(field_name="name"))
    stream_key: str = dc_field(metadata=dc_config(field_name="stream_key"))
    url: str = dc_field(metadata=dc_config(field_name="url"))


@dataclass
class EgressResponse(DataClassJsonMixin):
    broadcasting: bool = dc_field(metadata=dc_config(field_name="broadcasting"))
    rtmp_s: "List[EgressRTMPResponse]" = dc_field(
        metadata=dc_config(field_name="rtmps")
    )
    hls: "Optional[EgressHLSResponse]" = dc_field(
        default=None, metadata=dc_config(field_name="hls")
    )


@dataclass
class EndCallRequest(DataClassJsonMixin):
    pass


@dataclass
class EndCallResponse(DataClassJsonMixin):
    duration: str = dc_field(metadata=dc_config(field_name="duration"))


@dataclass
class ErrorResult(DataClassJsonMixin):
    type: str = dc_field(metadata=dc_config(field_name="type"))
    stacktrace: Optional[str] = dc_field(
        default=None, metadata=dc_config(field_name="stacktrace")
    )
    version: Optional[str] = dc_field(
        default=None, metadata=dc_config(field_name="version")
    )


@dataclass
class EventNotificationSettings(DataClassJsonMixin):
    enabled: bool = dc_field(metadata=dc_config(field_name="enabled"))
    apns: "APNS" = dc_field(metadata=dc_config(field_name="apns"))


@dataclass
class EventRequest(DataClassJsonMixin):
    type: str = dc_field(metadata=dc_config(field_name="type"))
    parent_id: Optional[str] = dc_field(
        default=None, metadata=dc_config(field_name="parent_id")
    )
    user_id: Optional[str] = dc_field(
        default=None, metadata=dc_config(field_name="user_id")
    )
    custom: Optional[Dict[str, object]] = dc_field(
        default=None, metadata=dc_config(field_name="custom")
    )
    user: "Optional[UserRequest]" = dc_field(
        default=None, metadata=dc_config(field_name="user")
    )


@dataclass
class EventResponse(DataClassJsonMixin):
    duration: str = dc_field(metadata=dc_config(field_name="duration"))
    event: "WSEvent" = dc_field(metadata=dc_config(field_name="event"))


@dataclass
class ExportChannelsRequest(DataClassJsonMixin):
    channels: "List[ChannelExport]" = dc_field(
        metadata=dc_config(field_name="channels")
    )
    clear_deleted_message_text: Optional[bool] = dc_field(
        default=None, metadata=dc_config(field_name="clear_deleted_message_text")
    )
    export_users: Optional[bool] = dc_field(
        default=None, metadata=dc_config(field_name="export_users")
    )
    include_soft_deleted_channels: Optional[bool] = dc_field(
        default=None, metadata=dc_config(field_name="include_soft_deleted_channels")
    )
    include_truncated_messages: Optional[bool] = dc_field(
        default=None, metadata=dc_config(field_name="include_truncated_messages")
    )
    version: Optional[str] = dc_field(
        default=None, metadata=dc_config(field_name="version")
    )


@dataclass
class ExportChannelsResponse(DataClassJsonMixin):
    duration: str = dc_field(metadata=dc_config(field_name="duration"))
    task_id: str = dc_field(metadata=dc_config(field_name="task_id"))


@dataclass
class ExportChannelsResult(DataClassJsonMixin):
    url: str = dc_field(metadata=dc_config(field_name="url"))
    path: Optional[str] = dc_field(default=None, metadata=dc_config(field_name="path"))
    s3_bucket_name: Optional[str] = dc_field(
        default=None, metadata=dc_config(field_name="s3_bucket_name")
    )


@dataclass
class ExportUserResponse(DataClassJsonMixin):
    duration: str = dc_field(metadata=dc_config(field_name="duration"))
    messages: "Optional[List[Optional[Message]]]" = dc_field(
        default=None, metadata=dc_config(field_name="messages")
    )
    reactions: "Optional[List[Optional[Reaction]]]" = dc_field(
        default=None, metadata=dc_config(field_name="reactions")
    )
    user: "Optional[UserObject]" = dc_field(
        default=None, metadata=dc_config(field_name="user")
    )


@dataclass
class ExportUsersRequest(DataClassJsonMixin):
    user_ids: List[str] = dc_field(metadata=dc_config(field_name="user_ids"))


@dataclass
class ExportUsersResponse(DataClassJsonMixin):
    duration: str = dc_field(metadata=dc_config(field_name="duration"))
    task_id: str = dc_field(metadata=dc_config(field_name="task_id"))


@dataclass
class ExternalStorageResponse(DataClassJsonMixin):
    bucket: str = dc_field(metadata=dc_config(field_name="bucket"))
    name: str = dc_field(metadata=dc_config(field_name="name"))
    path: str = dc_field(metadata=dc_config(field_name="path"))
    type: str = dc_field(metadata=dc_config(field_name="type"))


@dataclass
class Field(DataClassJsonMixin):
    short: bool = dc_field(metadata=dc_config(field_name="short"))
    title: str = dc_field(metadata=dc_config(field_name="title"))
    value: str = dc_field(metadata=dc_config(field_name="value"))


@dataclass
class FileDeleteResponse(DataClassJsonMixin):
    duration: str = dc_field(metadata=dc_config(field_name="duration"))


@dataclass
class FileUploadConfig(DataClassJsonMixin):
    size_limit: int = dc_field(metadata=dc_config(field_name="size_limit"))
    allowed_file_extensions: Optional[List[str]] = dc_field(
        default=None, metadata=dc_config(field_name="allowed_file_extensions")
    )
    allowed_mime_types: Optional[List[str]] = dc_field(
        default=None, metadata=dc_config(field_name="allowed_mime_types")
    )
    blocked_file_extensions: Optional[List[str]] = dc_field(
        default=None, metadata=dc_config(field_name="blocked_file_extensions")
    )
    blocked_mime_types: Optional[List[str]] = dc_field(
        default=None, metadata=dc_config(field_name="blocked_mime_types")
    )


@dataclass
class FileUploadRequest(DataClassJsonMixin):
    file: Optional[str] = dc_field(default=None, metadata=dc_config(field_name="file"))
    user: "Optional[OnlyUserID]" = dc_field(
        default=None, metadata=dc_config(field_name="user")
    )


@dataclass
class FileUploadResponse(DataClassJsonMixin):
    duration: str = dc_field(metadata=dc_config(field_name="duration"))
    file: Optional[str] = dc_field(default=None, metadata=dc_config(field_name="file"))
    thumb_url: Optional[str] = dc_field(
        default=None, metadata=dc_config(field_name="thumb_url")
    )


@dataclass
class FirebaseConfig(DataClassJsonMixin):
    apn_template: Optional[str] = dc_field(
        default=None, metadata=dc_config(field_name="apn_template")
    )
    credentials_json: Optional[str] = dc_field(
        default=None, metadata=dc_config(field_name="credentials_json")
    )
    data_template: Optional[str] = dc_field(
        default=None, metadata=dc_config(field_name="data_template")
    )
    disabled: Optional[bool] = dc_field(
        default=None, metadata=dc_config(field_name="Disabled")
    )
    notification_template: Optional[str] = dc_field(
        default=None, metadata=dc_config(field_name="notification_template")
    )
    server_key: Optional[str] = dc_field(
        default=None, metadata=dc_config(field_name="server_key")
    )


@dataclass
class FirebaseConfigFields(DataClassJsonMixin):
    apn_template: str = dc_field(metadata=dc_config(field_name="apn_template"))
    data_template: str = dc_field(metadata=dc_config(field_name="data_template"))
    enabled: bool = dc_field(metadata=dc_config(field_name="enabled"))
    notification_template: str = dc_field(
        metadata=dc_config(field_name="notification_template")
    )
    credentials_json: Optional[str] = dc_field(
        default=None, metadata=dc_config(field_name="credentials_json")
    )
    server_key: Optional[str] = dc_field(
        default=None, metadata=dc_config(field_name="server_key")
    )


@dataclass
class Flag(DataClassJsonMixin):
    created_at: datetime = dc_field(
        metadata=dc_config(
            field_name="created_at",
            encoder=encode_datetime,
            decoder=datetime_from_unix_ns,
            mm_field=fields.DateTime(format="iso"),
        )
    )
    created_by_automod: bool = dc_field(
        metadata=dc_config(field_name="created_by_automod")
    )
    updated_at: datetime = dc_field(
        metadata=dc_config(
            field_name="updated_at",
            encoder=encode_datetime,
            decoder=datetime_from_unix_ns,
            mm_field=fields.DateTime(format="iso"),
        )
    )
    app_roved_at: Optional[datetime] = dc_field(
        default=None,
        metadata=dc_config(
            field_name="approved_at",
            encoder=encode_datetime,
            decoder=datetime_from_unix_ns,
            mm_field=fields.DateTime(format="iso"),
        ),
    )
    reason: Optional[str] = dc_field(
        default=None, metadata=dc_config(field_name="reason")
    )
    rejected_at: Optional[datetime] = dc_field(
        default=None,
        metadata=dc_config(
            field_name="rejected_at",
            encoder=encode_datetime,
            decoder=datetime_from_unix_ns,
            mm_field=fields.DateTime(format="iso"),
        ),
    )
    reviewed_at: Optional[datetime] = dc_field(
        default=None,
        metadata=dc_config(
            field_name="reviewed_at",
            encoder=encode_datetime,
            decoder=datetime_from_unix_ns,
            mm_field=fields.DateTime(format="iso"),
        ),
    )
    reviewed_by: Optional[str] = dc_field(
        default=None, metadata=dc_config(field_name="reviewed_by")
    )
    target_message_id: Optional[str] = dc_field(
        default=None, metadata=dc_config(field_name="target_message_id")
    )
    custom: Optional[Dict[str, object]] = dc_field(
        default=None, metadata=dc_config(field_name="custom")
    )
    details: "Optional[FlagDetails]" = dc_field(
        default=None, metadata=dc_config(field_name="details")
    )
    target_message: "Optional[Message]" = dc_field(
        default=None, metadata=dc_config(field_name="target_message")
    )
    target_user: "Optional[UserObject]" = dc_field(
        default=None, metadata=dc_config(field_name="target_user")
    )
    user: "Optional[UserObject]" = dc_field(
        default=None, metadata=dc_config(field_name="user")
    )


@dataclass
class FlagDetails(DataClassJsonMixin):
    original_text: str = dc_field(metadata=dc_config(field_name="original_text"))
    extra: Dict[str, object] = dc_field(metadata=dc_config(field_name="Extra"))
    automod: "Optional[AutomodDetails]" = dc_field(
        default=None, metadata=dc_config(field_name="automod")
    )


@dataclass
class FlagFeedback(DataClassJsonMixin):
    created_at: datetime = dc_field(
        metadata=dc_config(
            field_name="created_at",
            encoder=encode_datetime,
            decoder=datetime_from_unix_ns,
            mm_field=fields.DateTime(format="iso"),
        )
    )
    message_id: str = dc_field(metadata=dc_config(field_name="message_id"))
    labels: "List[Label]" = dc_field(metadata=dc_config(field_name="labels"))


@dataclass
class FlagMessageDetails(DataClassJsonMixin):
    pin_changed: Optional[bool] = dc_field(
        default=None, metadata=dc_config(field_name="pin_changed")
    )
    should_enrich: Optional[bool] = dc_field(
        default=None, metadata=dc_config(field_name="should_enrich")
    )
    skip_push: Optional[bool] = dc_field(
        default=None, metadata=dc_config(field_name="skip_push")
    )
    updated_by_id: Optional[str] = dc_field(
        default=None, metadata=dc_config(field_name="updated_by_id")
    )


@dataclass
class FlagRequest(DataClassJsonMixin):
    reason: Optional[str] = dc_field(
        default=None, metadata=dc_config(field_name="reason")
    )
    target_message_id: Optional[str] = dc_field(
        default=None, metadata=dc_config(field_name="target_message_id")
    )
    target_user_id: Optional[str] = dc_field(
        default=None, metadata=dc_config(field_name="target_user_id")
    )
    user_id: Optional[str] = dc_field(
        default=None, metadata=dc_config(field_name="user_id")
    )
    custom: Optional[Dict[str, object]] = dc_field(
        default=None, metadata=dc_config(field_name="custom")
    )
    user: "Optional[UserRequest]" = dc_field(
        default=None, metadata=dc_config(field_name="user")
    )


@dataclass
class FlagResponse(DataClassJsonMixin):
    duration: str = dc_field(metadata=dc_config(field_name="duration"))
    flag: "Optional[Flag]" = dc_field(
        default=None, metadata=dc_config(field_name="flag")
    )


@dataclass
class FullUserResponse(DataClassJsonMixin):
    banned: bool = dc_field(metadata=dc_config(field_name="banned"))
    created_at: datetime = dc_field(
        metadata=dc_config(
            field_name="created_at",
            encoder=encode_datetime,
            decoder=datetime_from_unix_ns,
            mm_field=fields.DateTime(format="iso"),
        )
    )
    id: str = dc_field(metadata=dc_config(field_name="id"))
    invisible: bool = dc_field(metadata=dc_config(field_name="invisible"))
    language: str = dc_field(metadata=dc_config(field_name="language"))
    online: bool = dc_field(metadata=dc_config(field_name="online"))
    role: str = dc_field(metadata=dc_config(field_name="role"))
    shadow_banned: bool = dc_field(metadata=dc_config(field_name="shadow_banned"))
    total_unread_count: int = dc_field(
        metadata=dc_config(field_name="total_unread_count")
    )
    unread_channels: int = dc_field(metadata=dc_config(field_name="unread_channels"))
    unread_threads: int = dc_field(metadata=dc_config(field_name="unread_threads"))
    updated_at: datetime = dc_field(
        metadata=dc_config(
            field_name="updated_at",
            encoder=encode_datetime,
            decoder=datetime_from_unix_ns,
            mm_field=fields.DateTime(format="iso"),
        )
    )
    blocked_user_ids: List[str] = dc_field(
        metadata=dc_config(field_name="blocked_user_ids")
    )
    channel_mutes: "List[Optional[ChannelMute]]" = dc_field(
        metadata=dc_config(field_name="channel_mutes")
    )
    devices: "List[Optional[Device]]" = dc_field(
        metadata=dc_config(field_name="devices")
    )
    mutes: "List[Optional[UserMute]]" = dc_field(metadata=dc_config(field_name="mutes"))
    teams: List[str] = dc_field(metadata=dc_config(field_name="teams"))
    custom: Dict[str, object] = dc_field(metadata=dc_config(field_name="custom"))
    deactivated_at: Optional[datetime] = dc_field(
        default=None,
        metadata=dc_config(
            field_name="deactivated_at",
            encoder=encode_datetime,
            decoder=datetime_from_unix_ns,
            mm_field=fields.DateTime(format="iso"),
        ),
    )
    deleted_at: Optional[datetime] = dc_field(
        default=None,
        metadata=dc_config(
            field_name="deleted_at",
            encoder=encode_datetime,
            decoder=datetime_from_unix_ns,
            mm_field=fields.DateTime(format="iso"),
        ),
    )
    image: Optional[str] = dc_field(
        default=None, metadata=dc_config(field_name="image")
    )
    last_active: Optional[datetime] = dc_field(
        default=None,
        metadata=dc_config(
            field_name="last_active",
            encoder=encode_datetime,
            decoder=datetime_from_unix_ns,
            mm_field=fields.DateTime(format="iso"),
        ),
    )
    name: Optional[str] = dc_field(default=None, metadata=dc_config(field_name="name"))
    revoke_tokens_issued_before: Optional[datetime] = dc_field(
        default=None,
        metadata=dc_config(
            field_name="revoke_tokens_issued_before",
            encoder=encode_datetime,
            decoder=datetime_from_unix_ns,
            mm_field=fields.DateTime(format="iso"),
        ),
    )
    latest_hidden_channels: Optional[List[str]] = dc_field(
        default=None, metadata=dc_config(field_name="latest_hidden_channels")
    )
    privacy_settings: "Optional[PrivacySettings]" = dc_field(
        default=None, metadata=dc_config(field_name="privacy_settings")
    )
    push_notifications: "Optional[PushNotificationSettings]" = dc_field(
        default=None, metadata=dc_config(field_name="push_notifications")
    )


@dataclass
class GeofenceResponse(DataClassJsonMixin):
    name: str = dc_field(metadata=dc_config(field_name="name"))
    description: Optional[str] = dc_field(
        default=None, metadata=dc_config(field_name="description")
    )
    type: Optional[str] = dc_field(default=None, metadata=dc_config(field_name="type"))
    country_codes: Optional[List[str]] = dc_field(
        default=None, metadata=dc_config(field_name="country_codes")
    )


@dataclass
class GeofenceSettings(DataClassJsonMixin):
    names: List[str] = dc_field(metadata=dc_config(field_name="names"))


@dataclass
class GeofenceSettingsRequest(DataClassJsonMixin):
    names: Optional[List[str]] = dc_field(
        default=None, metadata=dc_config(field_name="names")
    )


@dataclass
class GeofenceSettingsResponse(DataClassJsonMixin):
    names: List[str] = dc_field(metadata=dc_config(field_name="names"))


@dataclass
class GeolocationResult(DataClassJsonMixin):
    accuracy_radius: int = dc_field(metadata=dc_config(field_name="accuracy_radius"))
    city: str = dc_field(metadata=dc_config(field_name="city"))
    continent: str = dc_field(metadata=dc_config(field_name="continent"))
    continent_code: str = dc_field(metadata=dc_config(field_name="continent_code"))
    country: str = dc_field(metadata=dc_config(field_name="country"))
    country_iso_code: str = dc_field(metadata=dc_config(field_name="country_iso_code"))
    latitude: float = dc_field(metadata=dc_config(field_name="latitude"))
    longitude: float = dc_field(metadata=dc_config(field_name="longitude"))
    subdivision: str = dc_field(metadata=dc_config(field_name="subdivision"))
    subdivision_iso_code: str = dc_field(
        metadata=dc_config(field_name="subdivision_iso_code")
    )


@dataclass
class GetApplicationResponse(DataClassJsonMixin):
    duration: str = dc_field(metadata=dc_config(field_name="duration"))
    app: "AppResponseFields" = dc_field(metadata=dc_config(field_name="app"))


@dataclass
class GetBlockListResponse(DataClassJsonMixin):
    duration: str = dc_field(metadata=dc_config(field_name="duration"))
    blocklist: "Optional[BlockList]" = dc_field(
        default=None, metadata=dc_config(field_name="blocklist")
    )


@dataclass
class GetBlockedUsersResponse(DataClassJsonMixin):
    duration: str = dc_field(metadata=dc_config(field_name="duration"))
    blocks: "List[Optional[BlockedUserResponse]]" = dc_field(
        metadata=dc_config(field_name="blocks")
    )


@dataclass
class GetCallResponse(DataClassJsonMixin):
    duration: str = dc_field(metadata=dc_config(field_name="duration"))
    members: "List[MemberResponse]" = dc_field(metadata=dc_config(field_name="members"))
    own_capabilities: "List[OwnCapability]" = dc_field(
        metadata=dc_config(field_name="own_capabilities")
    )
    call: "CallResponse" = dc_field(metadata=dc_config(field_name="call"))


@dataclass
class GetCallStatsResponse(DataClassJsonMixin):
    call_duration_seconds: int = dc_field(
        metadata=dc_config(field_name="call_duration_seconds")
    )
    call_status: str = dc_field(metadata=dc_config(field_name="call_status"))
    duration: str = dc_field(metadata=dc_config(field_name="duration"))
    max_freezes_duration_seconds: int = dc_field(
        metadata=dc_config(field_name="max_freezes_duration_seconds")
    )
    max_participants: int = dc_field(metadata=dc_config(field_name="max_participants"))
    max_total_quality_limitation_duration_seconds: int = dc_field(
        metadata=dc_config(field_name="max_total_quality_limitation_duration_seconds")
    )
    publishing_participants: int = dc_field(
        metadata=dc_config(field_name="publishing_participants")
    )
    quality_score: int = dc_field(metadata=dc_config(field_name="quality_score"))
    sfu_count: int = dc_field(metadata=dc_config(field_name="sfu_count"))
    participant_report: "List[Optional[UserStats]]" = dc_field(
        metadata=dc_config(field_name="participant_report")
    )
    sfus: "List[SFULocationResponse]" = dc_field(metadata=dc_config(field_name="sfus"))
    call_timeline: "Optional[CallTimeline]" = dc_field(
        default=None, metadata=dc_config(field_name="call_timeline")
    )
    jitter: "Optional[Stats]" = dc_field(
        default=None, metadata=dc_config(field_name="jitter")
    )
    latency: "Optional[Stats]" = dc_field(
        default=None, metadata=dc_config(field_name="latency")
    )


@dataclass
class GetCallTypeResponse(DataClassJsonMixin):
    created_at: datetime = dc_field(
        metadata=dc_config(
            field_name="created_at",
            encoder=encode_datetime,
            decoder=datetime_from_unix_ns,
            mm_field=fields.DateTime(format="iso"),
        )
    )
    duration: str = dc_field(metadata=dc_config(field_name="duration"))
    name: str = dc_field(metadata=dc_config(field_name="name"))
    updated_at: datetime = dc_field(
        metadata=dc_config(
            field_name="updated_at",
            encoder=encode_datetime,
            decoder=datetime_from_unix_ns,
            mm_field=fields.DateTime(format="iso"),
        )
    )
    grants: "Dict[str, List[str]]" = dc_field(metadata=dc_config(field_name="grants"))
    notification_settings: "NotificationSettings" = dc_field(
        metadata=dc_config(field_name="notification_settings")
    )
    settings: "CallSettingsResponse" = dc_field(
        metadata=dc_config(field_name="settings")
    )
    external_storage: Optional[str] = dc_field(
        default=None, metadata=dc_config(field_name="external_storage")
    )


@dataclass
class GetCommandResponse(DataClassJsonMixin):
    args: str = dc_field(metadata=dc_config(field_name="args"))
    description: str = dc_field(metadata=dc_config(field_name="description"))
    duration: str = dc_field(metadata=dc_config(field_name="duration"))
    name: str = dc_field(metadata=dc_config(field_name="name"))
    set: str = dc_field(metadata=dc_config(field_name="set"))
    created_at: Optional[datetime] = dc_field(
        default=None,
        metadata=dc_config(
            field_name="created_at",
            encoder=encode_datetime,
            decoder=datetime_from_unix_ns,
            mm_field=fields.DateTime(format="iso"),
        ),
    )
    updated_at: Optional[datetime] = dc_field(
        default=None,
        metadata=dc_config(
            field_name="updated_at",
            encoder=encode_datetime,
            decoder=datetime_from_unix_ns,
            mm_field=fields.DateTime(format="iso"),
        ),
    )


@dataclass
class GetCustomPermissionResponse(DataClassJsonMixin):
    duration: str = dc_field(metadata=dc_config(field_name="duration"))
    permission: "Permission" = dc_field(metadata=dc_config(field_name="permission"))


@dataclass
class GetEdgesResponse(DataClassJsonMixin):
    duration: str = dc_field(metadata=dc_config(field_name="duration"))
    edges: "List[EdgeResponse]" = dc_field(metadata=dc_config(field_name="edges"))


@dataclass
class GetExportChannelsStatusResponse(DataClassJsonMixin):
    created_at: datetime = dc_field(
        metadata=dc_config(
            field_name="created_at",
            encoder=encode_datetime,
            decoder=datetime_from_unix_ns,
            mm_field=fields.DateTime(format="iso"),
        )
    )
    duration: str = dc_field(metadata=dc_config(field_name="duration"))
    status: str = dc_field(metadata=dc_config(field_name="status"))
    task_id: str = dc_field(metadata=dc_config(field_name="task_id"))
    updated_at: datetime = dc_field(
        metadata=dc_config(
            field_name="updated_at",
            encoder=encode_datetime,
            decoder=datetime_from_unix_ns,
            mm_field=fields.DateTime(format="iso"),
        )
    )
    error: "Optional[ErrorResult]" = dc_field(
        default=None, metadata=dc_config(field_name="error")
    )
    result: "Optional[ExportChannelsResult]" = dc_field(
        default=None, metadata=dc_config(field_name="result")
    )


@dataclass
class GetImportResponse(DataClassJsonMixin):
    duration: str = dc_field(metadata=dc_config(field_name="duration"))
    import_task: "Optional[ImportTask]" = dc_field(
        default=None, metadata=dc_config(field_name="import_task")
    )


@dataclass
class GetManyMessagesResponse(DataClassJsonMixin):
    duration: str = dc_field(metadata=dc_config(field_name="duration"))
    messages: "List[Optional[Message]]" = dc_field(
        metadata=dc_config(field_name="messages")
    )


@dataclass
class GetMessageResponse(DataClassJsonMixin):
    duration: str = dc_field(metadata=dc_config(field_name="duration"))
    message: "MessageWithChannelResponse" = dc_field(
        metadata=dc_config(field_name="message")
    )
    pending_message_metadata: "Optional[Dict[str, str]]" = dc_field(
        default=None, metadata=dc_config(field_name="pending_message_metadata")
    )


@dataclass
class GetOGResponse(DataClassJsonMixin):
    duration: str = dc_field(metadata=dc_config(field_name="duration"))
    custom: Dict[str, object] = dc_field(metadata=dc_config(field_name="custom"))
    asset_url: Optional[str] = dc_field(
        default=None, metadata=dc_config(field_name="asset_url")
    )
    auth_or_icon: Optional[str] = dc_field(
        default=None, metadata=dc_config(field_name="author_icon")
    )
    auth_or_link: Optional[str] = dc_field(
        default=None, metadata=dc_config(field_name="author_link")
    )
    auth_or_name: Optional[str] = dc_field(
        default=None, metadata=dc_config(field_name="author_name")
    )
    color: Optional[str] = dc_field(
        default=None, metadata=dc_config(field_name="color")
    )
    fallback: Optional[str] = dc_field(
        default=None, metadata=dc_config(field_name="fallback")
    )
    footer: Optional[str] = dc_field(
        default=None, metadata=dc_config(field_name="footer")
    )
    footer_icon: Optional[str] = dc_field(
        default=None, metadata=dc_config(field_name="footer_icon")
    )
    image_url: Optional[str] = dc_field(
        default=None, metadata=dc_config(field_name="image_url")
    )
    og_scrape_url: Optional[str] = dc_field(
        default=None, metadata=dc_config(field_name="og_scrape_url")
    )
    original_height: Optional[int] = dc_field(
        default=None, metadata=dc_config(field_name="original_height")
    )
    original_width: Optional[int] = dc_field(
        default=None, metadata=dc_config(field_name="original_width")
    )
    pretext: Optional[str] = dc_field(
        default=None, metadata=dc_config(field_name="pretext")
    )
    text: Optional[str] = dc_field(default=None, metadata=dc_config(field_name="text"))
    thumb_url: Optional[str] = dc_field(
        default=None, metadata=dc_config(field_name="thumb_url")
    )
    title: Optional[str] = dc_field(
        default=None, metadata=dc_config(field_name="title")
    )
    title_link: Optional[str] = dc_field(
        default=None, metadata=dc_config(field_name="title_link")
    )
    type: Optional[str] = dc_field(default=None, metadata=dc_config(field_name="type"))
    actions: "Optional[List[Optional[Action]]]" = dc_field(
        default=None, metadata=dc_config(field_name="actions")
    )
    fields: "Optional[List[Optional[Field]]]" = dc_field(
        default=None, metadata=dc_config(field_name="fields")
    )
    giphy: "Optional[Images]" = dc_field(
        default=None, metadata=dc_config(field_name="giphy")
    )


@dataclass
class GetOrCreateCallRequest(DataClassJsonMixin):
    members_limit: Optional[int] = dc_field(
        default=None, metadata=dc_config(field_name="members_limit")
    )
    notify: Optional[bool] = dc_field(
        default=None, metadata=dc_config(field_name="notify")
    )
    ring: Optional[bool] = dc_field(default=None, metadata=dc_config(field_name="ring"))
    data: "Optional[CallRequest]" = dc_field(
        default=None, metadata=dc_config(field_name="data")
    )


@dataclass
class GetOrCreateCallResponse(DataClassJsonMixin):
    created: bool = dc_field(metadata=dc_config(field_name="created"))
    duration: str = dc_field(metadata=dc_config(field_name="duration"))
    members: "List[MemberResponse]" = dc_field(metadata=dc_config(field_name="members"))
    own_capabilities: "List[OwnCapability]" = dc_field(
        metadata=dc_config(field_name="own_capabilities")
    )
    call: "CallResponse" = dc_field(metadata=dc_config(field_name="call"))


@dataclass
class GetRateLimitsResponse(DataClassJsonMixin):
    duration: str = dc_field(metadata=dc_config(field_name="duration"))
    android: "Optional[Dict[str, LimitInfo]]" = dc_field(
        default=None, metadata=dc_config(field_name="android")
    )
    ios: "Optional[Dict[str, LimitInfo]]" = dc_field(
        default=None, metadata=dc_config(field_name="ios")
    )
    server_side: "Optional[Dict[str, LimitInfo]]" = dc_field(
        default=None, metadata=dc_config(field_name="server_side")
    )
    web: "Optional[Dict[str, LimitInfo]]" = dc_field(
        default=None, metadata=dc_config(field_name="web")
    )


@dataclass
class GetReactionsResponse(DataClassJsonMixin):
    duration: str = dc_field(metadata=dc_config(field_name="duration"))
    reactions: "List[Optional[Reaction]]" = dc_field(
        metadata=dc_config(field_name="reactions")
    )


@dataclass
class GetRepliesResponse(DataClassJsonMixin):
    duration: str = dc_field(metadata=dc_config(field_name="duration"))
    messages: "List[MessageResponse]" = dc_field(
        metadata=dc_config(field_name="messages")
    )


@dataclass
class GetTaskResponse(DataClassJsonMixin):
    created_at: datetime = dc_field(
        metadata=dc_config(
            field_name="created_at",
            encoder=encode_datetime,
            decoder=datetime_from_unix_ns,
            mm_field=fields.DateTime(format="iso"),
        )
    )
    duration: str = dc_field(metadata=dc_config(field_name="duration"))
    status: str = dc_field(metadata=dc_config(field_name="status"))
    task_id: str = dc_field(metadata=dc_config(field_name="task_id"))
    updated_at: datetime = dc_field(
        metadata=dc_config(
            field_name="updated_at",
            encoder=encode_datetime,
            decoder=datetime_from_unix_ns,
            mm_field=fields.DateTime(format="iso"),
        )
    )
    error: "Optional[ErrorResult]" = dc_field(
        default=None, metadata=dc_config(field_name="error")
    )
    result: Optional[Dict[str, object]] = dc_field(
        default=None, metadata=dc_config(field_name="result")
    )


@dataclass
class GetThreadResponse(DataClassJsonMixin):
    duration: str = dc_field(metadata=dc_config(field_name="duration"))
    thread: "ThreadStateResponse" = dc_field(metadata=dc_config(field_name="thread"))


@dataclass
class GoLiveRequest(DataClassJsonMixin):
    recording_storage_name: Optional[str] = dc_field(
        default=None, metadata=dc_config(field_name="recording_storage_name")
    )
    start_hls: Optional[bool] = dc_field(
        default=None, metadata=dc_config(field_name="start_hls")
    )
    start_recording: Optional[bool] = dc_field(
        default=None, metadata=dc_config(field_name="start_recording")
    )
    start_transcription: Optional[bool] = dc_field(
        default=None, metadata=dc_config(field_name="start_transcription")
    )
    transcription_storage_name: Optional[str] = dc_field(
        default=None, metadata=dc_config(field_name="transcription_storage_name")
    )


@dataclass
class GoLiveResponse(DataClassJsonMixin):
    duration: str = dc_field(metadata=dc_config(field_name="duration"))
    call: "CallResponse" = dc_field(metadata=dc_config(field_name="call"))


@dataclass
class HLSSettings(DataClassJsonMixin):
    auto_on: bool = dc_field(metadata=dc_config(field_name="auto_on"))
    enabled: bool = dc_field(metadata=dc_config(field_name="enabled"))
    quality_tracks: List[str] = dc_field(
        metadata=dc_config(field_name="quality_tracks")
    )
    layout: "Optional[LayoutSettings]" = dc_field(
        default=None, metadata=dc_config(field_name="layout")
    )


@dataclass
class HLSSettingsRequest(DataClassJsonMixin):
    quality_tracks: List[str] = dc_field(
        metadata=dc_config(field_name="quality_tracks")
    )
    auto_on: Optional[bool] = dc_field(
        default=None, metadata=dc_config(field_name="auto_on")
    )
    enabled: Optional[bool] = dc_field(
        default=None, metadata=dc_config(field_name="enabled")
    )
    layout: "Optional[LayoutSettingsRequest]" = dc_field(
        default=None, metadata=dc_config(field_name="layout")
    )


@dataclass
class HLSSettingsResponse(DataClassJsonMixin):
    auto_on: bool = dc_field(metadata=dc_config(field_name="auto_on"))
    enabled: bool = dc_field(metadata=dc_config(field_name="enabled"))
    quality_tracks: List[str] = dc_field(
        metadata=dc_config(field_name="quality_tracks")
    )
    layout: "LayoutSettingsResponse" = dc_field(metadata=dc_config(field_name="layout"))


@dataclass
class HideChannelRequest(DataClassJsonMixin):
    clear_history: Optional[bool] = dc_field(
        default=None, metadata=dc_config(field_name="clear_history")
    )
    user_id: Optional[str] = dc_field(
        default=None, metadata=dc_config(field_name="user_id")
    )
    user: "Optional[UserRequest]" = dc_field(
        default=None, metadata=dc_config(field_name="user")
    )


@dataclass
class HideChannelResponse(DataClassJsonMixin):
    duration: str = dc_field(metadata=dc_config(field_name="duration"))


@dataclass
class HuaweiConfig(DataClassJsonMixin):
    disabled: Optional[bool] = dc_field(
        default=None, metadata=dc_config(field_name="Disabled")
    )
    id: Optional[str] = dc_field(default=None, metadata=dc_config(field_name="id"))
    secret: Optional[str] = dc_field(
        default=None, metadata=dc_config(field_name="secret")
    )


@dataclass
class HuaweiConfigFields(DataClassJsonMixin):
    enabled: bool = dc_field(metadata=dc_config(field_name="enabled"))
    id: Optional[str] = dc_field(default=None, metadata=dc_config(field_name="id"))
    secret: Optional[str] = dc_field(
        default=None, metadata=dc_config(field_name="secret")
    )


@dataclass
class ImageData(DataClassJsonMixin):
    frames: str = dc_field(metadata=dc_config(field_name="frames"))
    height: str = dc_field(metadata=dc_config(field_name="height"))
    size: str = dc_field(metadata=dc_config(field_name="size"))
    url: str = dc_field(metadata=dc_config(field_name="url"))
    width: str = dc_field(metadata=dc_config(field_name="width"))


@dataclass
class ImageSize(DataClassJsonMixin):
    crop: Optional[str] = dc_field(default=None, metadata=dc_config(field_name="crop"))
    height: Optional[int] = dc_field(
        default=None, metadata=dc_config(field_name="height")
    )
    resize: Optional[str] = dc_field(
        default=None, metadata=dc_config(field_name="resize")
    )
    width: Optional[int] = dc_field(
        default=None, metadata=dc_config(field_name="width")
    )


@dataclass
class ImageUploadRequest(DataClassJsonMixin):
    file: Optional[str] = dc_field(default=None, metadata=dc_config(field_name="file"))
    upload_sizes: "Optional[List[ImageSize]]" = dc_field(
        default=None, metadata=dc_config(field_name="upload_sizes")
    )
    user: "Optional[OnlyUserID]" = dc_field(
        default=None, metadata=dc_config(field_name="user")
    )


@dataclass
class ImageUploadResponse(DataClassJsonMixin):
    duration: str = dc_field(metadata=dc_config(field_name="duration"))
    file: Optional[str] = dc_field(default=None, metadata=dc_config(field_name="file"))
    thumb_url: Optional[str] = dc_field(
        default=None, metadata=dc_config(field_name="thumb_url")
    )
    upload_sizes: "Optional[List[ImageSize]]" = dc_field(
        default=None, metadata=dc_config(field_name="upload_sizes")
    )


@dataclass
class Images(DataClassJsonMixin):
    fixed_height: "ImageData" = dc_field(metadata=dc_config(field_name="fixed_height"))
    fixed_height_downsampled: "ImageData" = dc_field(
        metadata=dc_config(field_name="fixed_height_downsampled")
    )
    fixed_height_still: "ImageData" = dc_field(
        metadata=dc_config(field_name="fixed_height_still")
    )
    fixed_width: "ImageData" = dc_field(metadata=dc_config(field_name="fixed_width"))
    fixed_width_downsampled: "ImageData" = dc_field(
        metadata=dc_config(field_name="fixed_width_downsampled")
    )
    fixed_width_still: "ImageData" = dc_field(
        metadata=dc_config(field_name="fixed_width_still")
    )
    original: "ImageData" = dc_field(metadata=dc_config(field_name="original"))


@dataclass
class ImportTask(DataClassJsonMixin):
    created_at: datetime = dc_field(
        metadata=dc_config(
            field_name="created_at",
            encoder=encode_datetime,
            decoder=datetime_from_unix_ns,
            mm_field=fields.DateTime(format="iso"),
        )
    )
    id: str = dc_field(metadata=dc_config(field_name="id"))
    mode: str = dc_field(metadata=dc_config(field_name="mode"))
    path: str = dc_field(metadata=dc_config(field_name="path"))
    state: str = dc_field(metadata=dc_config(field_name="state"))
    updated_at: datetime = dc_field(
        metadata=dc_config(
            field_name="updated_at",
            encoder=encode_datetime,
            decoder=datetime_from_unix_ns,
            mm_field=fields.DateTime(format="iso"),
        )
    )
    history: "List[Optional[ImportTaskHistory]]" = dc_field(
        metadata=dc_config(field_name="history")
    )
    size: Optional[int] = dc_field(default=None, metadata=dc_config(field_name="size"))


@dataclass
class ImportTaskHistory(DataClassJsonMixin):
    created_at: datetime = dc_field(
        metadata=dc_config(
            field_name="created_at",
            encoder=encode_datetime,
            decoder=datetime_from_unix_ns,
            mm_field=fields.DateTime(format="iso"),
        )
    )
    next_state: str = dc_field(metadata=dc_config(field_name="next_state"))
    prev_state: str = dc_field(metadata=dc_config(field_name="prev_state"))


@dataclass
class Label(DataClassJsonMixin):
    name: str = dc_field(metadata=dc_config(field_name="name"))
    harm_labels: Optional[List[str]] = dc_field(
        default=None, metadata=dc_config(field_name="harm_labels")
    )
    phrase_list_ids: "Optional[List[int]]" = dc_field(
        default=None, metadata=dc_config(field_name="phrase_list_ids")
    )


@dataclass
class LabelThresholds(DataClassJsonMixin):
    block: Optional[float] = dc_field(
        default=None, metadata=dc_config(field_name="block")
    )
    flag: Optional[float] = dc_field(
        default=None, metadata=dc_config(field_name="flag")
    )


@dataclass
class LayoutSettings(DataClassJsonMixin):
    external_app_url: str = dc_field(metadata=dc_config(field_name="external_app_url"))
    external_css_url: str = dc_field(metadata=dc_config(field_name="external_css_url"))
    name: str = dc_field(metadata=dc_config(field_name="name"))
    options: Optional[Dict[str, object]] = dc_field(
        default=None, metadata=dc_config(field_name="options")
    )


@dataclass
class LayoutSettingsRequest(DataClassJsonMixin):
    name: str = dc_field(metadata=dc_config(field_name="name"))
    external_app_url: Optional[str] = dc_field(
        default=None, metadata=dc_config(field_name="external_app_url")
    )
    external_css_url: Optional[str] = dc_field(
        default=None, metadata=dc_config(field_name="external_css_url")
    )
    options: Optional[Dict[str, object]] = dc_field(
        default=None, metadata=dc_config(field_name="options")
    )


@dataclass
class LayoutSettingsResponse(DataClassJsonMixin):
    external_app_url: str = dc_field(metadata=dc_config(field_name="external_app_url"))
    external_css_url: str = dc_field(metadata=dc_config(field_name="external_css_url"))
    name: str = dc_field(metadata=dc_config(field_name="name"))
    options: Optional[Dict[str, object]] = dc_field(
        default=None, metadata=dc_config(field_name="options")
    )


@dataclass
class LimitInfo(DataClassJsonMixin):
    limit: int = dc_field(metadata=dc_config(field_name="limit"))
    remaining: int = dc_field(metadata=dc_config(field_name="remaining"))
    reset: int = dc_field(metadata=dc_config(field_name="reset"))


@dataclass
class LimitsSettings(DataClassJsonMixin):
    max_duration_seconds: Optional[int] = dc_field(
        default=None, metadata=dc_config(field_name="max_duration_seconds")
    )
    max_participants: Optional[int] = dc_field(
        default=None, metadata=dc_config(field_name="max_participants")
    )


@dataclass
class LimitsSettingsRequest(DataClassJsonMixin):
    max_duration_seconds: Optional[int] = dc_field(
        default=None, metadata=dc_config(field_name="max_duration_seconds")
    )
    max_participants: Optional[int] = dc_field(
        default=None, metadata=dc_config(field_name="max_participants")
    )


@dataclass
class LimitsSettingsResponse(DataClassJsonMixin):
    max_duration_seconds: Optional[int] = dc_field(
        default=None, metadata=dc_config(field_name="max_duration_seconds")
    )
    max_participants: Optional[int] = dc_field(
        default=None, metadata=dc_config(field_name="max_participants")
    )


@dataclass
class ListBlockListResponse(DataClassJsonMixin):
    duration: str = dc_field(metadata=dc_config(field_name="duration"))
    blocklists: "List[Optional[BlockList]]" = dc_field(
        metadata=dc_config(field_name="blocklists")
    )


@dataclass
class ListCallTypeResponse(DataClassJsonMixin):
    duration: str = dc_field(metadata=dc_config(field_name="duration"))
    call_types: "Dict[str, CallTypeResponse]" = dc_field(
        metadata=dc_config(field_name="call_types")
    )


@dataclass
class ListChannelTypesResponse(DataClassJsonMixin):
    duration: str = dc_field(metadata=dc_config(field_name="duration"))
    channel_types: "Dict[str, Optional[ChannelTypeConfig]]" = dc_field(
        metadata=dc_config(field_name="channel_types")
    )


@dataclass
class ListCommandsResponse(DataClassJsonMixin):
    duration: str = dc_field(metadata=dc_config(field_name="duration"))
    commands: "List[Optional[Command]]" = dc_field(
        metadata=dc_config(field_name="commands")
    )


@dataclass
class ListDevicesResponse(DataClassJsonMixin):
    duration: str = dc_field(metadata=dc_config(field_name="duration"))
    devices: "List[Optional[Device]]" = dc_field(
        metadata=dc_config(field_name="devices")
    )


@dataclass
class ListExternalStorageResponse(DataClassJsonMixin):
    duration: str = dc_field(metadata=dc_config(field_name="duration"))
    external_storages: "Dict[str, ExternalStorageResponse]" = dc_field(
        metadata=dc_config(field_name="external_storages")
    )


@dataclass
class ListImportsResponse(DataClassJsonMixin):
    duration: str = dc_field(metadata=dc_config(field_name="duration"))
    import_tasks: "List[ImportTask]" = dc_field(
        metadata=dc_config(field_name="import_tasks")
    )


@dataclass
class ListPermissionsResponse(DataClassJsonMixin):
    duration: str = dc_field(metadata=dc_config(field_name="duration"))
    permissions: "List[Permission]" = dc_field(
        metadata=dc_config(field_name="permissions")
    )


@dataclass
class ListPushProvidersResponse(DataClassJsonMixin):
    duration: str = dc_field(metadata=dc_config(field_name="duration"))
    push_providers: "List[PushProviderResponse]" = dc_field(
        metadata=dc_config(field_name="push_providers")
    )


@dataclass
class ListRecordingsResponse(DataClassJsonMixin):
    duration: str = dc_field(metadata=dc_config(field_name="duration"))
    recordings: "List[CallRecording]" = dc_field(
        metadata=dc_config(field_name="recordings")
    )


@dataclass
class ListRolesResponse(DataClassJsonMixin):
    duration: str = dc_field(metadata=dc_config(field_name="duration"))
    roles: "List[Role]" = dc_field(metadata=dc_config(field_name="roles"))


@dataclass
class ListTranscriptionsResponse(DataClassJsonMixin):
    duration: str = dc_field(metadata=dc_config(field_name="duration"))
    transcriptions: "List[CallTranscription]" = dc_field(
        metadata=dc_config(field_name="transcriptions")
    )


@dataclass
class Location(DataClassJsonMixin):
    continent_code: str = dc_field(metadata=dc_config(field_name="continent_code"))
    country_iso_code: str = dc_field(metadata=dc_config(field_name="country_iso_code"))
    subdivision_iso_code: str = dc_field(
        metadata=dc_config(field_name="subdivision_iso_code")
    )


@dataclass
class MOSStats(DataClassJsonMixin):
    average_score: float = dc_field(metadata=dc_config(field_name="average_score"))
    max_score: float = dc_field(metadata=dc_config(field_name="max_score"))
    min_score: float = dc_field(metadata=dc_config(field_name="min_score"))
    hist_og_ram_duration_seconds: "List[float]" = dc_field(
        metadata=dc_config(field_name="histogram_duration_seconds")
    )


@dataclass
class MarkChannelsReadRequest(DataClassJsonMixin):
    user_id: Optional[str] = dc_field(
        default=None, metadata=dc_config(field_name="user_id")
    )
    read_by_channel: "Optional[Dict[str, str]]" = dc_field(
        default=None, metadata=dc_config(field_name="read_by_channel")
    )
    user: "Optional[UserRequest]" = dc_field(
        default=None, metadata=dc_config(field_name="user")
    )


@dataclass
class MarkReadRequest(DataClassJsonMixin):
    message_id: Optional[str] = dc_field(
        default=None, metadata=dc_config(field_name="message_id")
    )
    thread_id: Optional[str] = dc_field(
        default=None, metadata=dc_config(field_name="thread_id")
    )
    user_id: Optional[str] = dc_field(
        default=None, metadata=dc_config(field_name="user_id")
    )
    user: "Optional[UserRequest]" = dc_field(
        default=None, metadata=dc_config(field_name="user")
    )


@dataclass
class MarkReadResponse(DataClassJsonMixin):
    duration: str = dc_field(metadata=dc_config(field_name="duration"))
    event: "Optional[MessageReadEvent]" = dc_field(
        default=None, metadata=dc_config(field_name="event")
    )


@dataclass
class MarkUnreadRequest(DataClassJsonMixin):
    message_id: Optional[str] = dc_field(
        default=None, metadata=dc_config(field_name="message_id")
    )
    thread_id: Optional[str] = dc_field(
        default=None, metadata=dc_config(field_name="thread_id")
    )
    user_id: Optional[str] = dc_field(
        default=None, metadata=dc_config(field_name="user_id")
    )
    user: "Optional[UserRequest]" = dc_field(
        default=None, metadata=dc_config(field_name="user")
    )


@dataclass
class MediaPubSubHint(DataClassJsonMixin):
    audio_published: bool = dc_field(metadata=dc_config(field_name="audio_published"))
    audio_subscribed: bool = dc_field(metadata=dc_config(field_name="audio_subscribed"))
    video_published: bool = dc_field(metadata=dc_config(field_name="video_published"))
    video_subscribed: bool = dc_field(metadata=dc_config(field_name="video_subscribed"))


@dataclass
class MemberRequest(DataClassJsonMixin):
    user_id: str = dc_field(metadata=dc_config(field_name="user_id"))
    role: Optional[str] = dc_field(default=None, metadata=dc_config(field_name="role"))
    custom: Optional[Dict[str, object]] = dc_field(
        default=None, metadata=dc_config(field_name="custom")
    )


@dataclass
class MemberResponse(DataClassJsonMixin):
    created_at: datetime = dc_field(
        metadata=dc_config(
            field_name="created_at",
            encoder=encode_datetime,
            decoder=datetime_from_unix_ns,
            mm_field=fields.DateTime(format="iso"),
        )
    )
    updated_at: datetime = dc_field(
        metadata=dc_config(
            field_name="updated_at",
            encoder=encode_datetime,
            decoder=datetime_from_unix_ns,
            mm_field=fields.DateTime(format="iso"),
        )
    )
    user_id: str = dc_field(metadata=dc_config(field_name="user_id"))
    custom: Dict[str, object] = dc_field(metadata=dc_config(field_name="custom"))
    user: "UserResponse" = dc_field(metadata=dc_config(field_name="user"))
    deleted_at: Optional[datetime] = dc_field(
        default=None,
        metadata=dc_config(
            field_name="deleted_at",
            encoder=encode_datetime,
            decoder=datetime_from_unix_ns,
            mm_field=fields.DateTime(format="iso"),
        ),
    )
    role: Optional[str] = dc_field(default=None, metadata=dc_config(field_name="role"))


@dataclass
class MembersResponse(DataClassJsonMixin):
    duration: str = dc_field(metadata=dc_config(field_name="duration"))
    members: "List[Optional[ChannelMember]]" = dc_field(
        metadata=dc_config(field_name="members")
    )


@dataclass
class Message(DataClassJsonMixin):
    cid: str = dc_field(metadata=dc_config(field_name="cid"))
    created_at: datetime = dc_field(
        metadata=dc_config(
            field_name="created_at",
            encoder=encode_datetime,
            decoder=datetime_from_unix_ns,
            mm_field=fields.DateTime(format="iso"),
        )
    )
    deleted_reply_count: int = dc_field(
        metadata=dc_config(field_name="deleted_reply_count")
    )
    html: str = dc_field(metadata=dc_config(field_name="html"))
    id: str = dc_field(metadata=dc_config(field_name="id"))
    pinned: bool = dc_field(metadata=dc_config(field_name="pinned"))
    reply_count: int = dc_field(metadata=dc_config(field_name="reply_count"))
    shadowed: bool = dc_field(metadata=dc_config(field_name="shadowed"))
    silent: bool = dc_field(metadata=dc_config(field_name="silent"))
    text: str = dc_field(metadata=dc_config(field_name="text"))
    type: str = dc_field(metadata=dc_config(field_name="type"))
    updated_at: datetime = dc_field(
        metadata=dc_config(
            field_name="updated_at",
            encoder=encode_datetime,
            decoder=datetime_from_unix_ns,
            mm_field=fields.DateTime(format="iso"),
        )
    )
    attachments: "List[Optional[Attachment]]" = dc_field(
        metadata=dc_config(field_name="attachments")
    )
    latest_reactions: "List[Optional[Reaction]]" = dc_field(
        metadata=dc_config(field_name="latest_reactions")
    )
    mentioned_users: "List[UserObject]" = dc_field(
        metadata=dc_config(field_name="mentioned_users")
    )
    own_reactions: "List[Optional[Reaction]]" = dc_field(
        metadata=dc_config(field_name="own_reactions")
    )
    custom: Dict[str, object] = dc_field(metadata=dc_config(field_name="custom"))
    reaction_counts: "Dict[str, int]" = dc_field(
        metadata=dc_config(field_name="reaction_counts")
    )
    reaction_groups: "Dict[str, Optional[ReactionGroupResponse]]" = dc_field(
        metadata=dc_config(field_name="reaction_groups")
    )
    reaction_scores: "Dict[str, int]" = dc_field(
        metadata=dc_config(field_name="reaction_scores")
    )
    before_message_send_failed: Optional[bool] = dc_field(
        default=None, metadata=dc_config(field_name="before_message_send_failed")
    )
    command: Optional[str] = dc_field(
        default=None, metadata=dc_config(field_name="command")
    )
    deleted_at: Optional[datetime] = dc_field(
        default=None,
        metadata=dc_config(
            field_name="deleted_at",
            encoder=encode_datetime,
            decoder=datetime_from_unix_ns,
            mm_field=fields.DateTime(format="iso"),
        ),
    )
    message_text_updated_at: Optional[datetime] = dc_field(
        default=None,
        metadata=dc_config(
            field_name="message_text_updated_at",
            encoder=encode_datetime,
            decoder=datetime_from_unix_ns,
            mm_field=fields.DateTime(format="iso"),
        ),
    )
    mml: Optional[str] = dc_field(default=None, metadata=dc_config(field_name="mml"))
    parent_id: Optional[str] = dc_field(
        default=None, metadata=dc_config(field_name="parent_id")
    )
    pin_expires: Optional[datetime] = dc_field(
        default=None,
        metadata=dc_config(
            field_name="pin_expires",
            encoder=encode_datetime,
            decoder=datetime_from_unix_ns,
            mm_field=fields.DateTime(format="iso"),
        ),
    )
    pinned_at: Optional[datetime] = dc_field(
        default=None,
        metadata=dc_config(
            field_name="pinned_at",
            encoder=encode_datetime,
            decoder=datetime_from_unix_ns,
            mm_field=fields.DateTime(format="iso"),
        ),
    )
    poll_id: Optional[str] = dc_field(
        default=None, metadata=dc_config(field_name="poll_id")
    )
    quoted_message_id: Optional[str] = dc_field(
        default=None, metadata=dc_config(field_name="quoted_message_id")
    )
    show_in_channel: Optional[bool] = dc_field(
        default=None, metadata=dc_config(field_name="show_in_channel")
    )
    thread_participants: "Optional[List[UserObject]]" = dc_field(
        default=None, metadata=dc_config(field_name="thread_participants")
    )
    i18n: "Optional[Dict[str, str]]" = dc_field(
        default=None, metadata=dc_config(field_name="i18n")
    )
    image_labels: "Optional[Dict[str, List[str]]]" = dc_field(
        default=None, metadata=dc_config(field_name="image_labels")
    )
    pinned_by: "Optional[UserObject]" = dc_field(
        default=None, metadata=dc_config(field_name="pinned_by")
    )
    poll: "Optional[Poll]" = dc_field(
        default=None, metadata=dc_config(field_name="poll")
    )
    quoted_message: "Optional[Message]" = dc_field(
        default=None, metadata=dc_config(field_name="quoted_message")
    )
    user: "Optional[UserObject]" = dc_field(
        default=None, metadata=dc_config(field_name="user")
    )


@dataclass
class MessageActionRequest(DataClassJsonMixin):
    form_data: "Dict[str, str]" = dc_field(metadata=dc_config(field_name="form_data"))
    user_id: Optional[str] = dc_field(
        default=None, metadata=dc_config(field_name="user_id")
    )
    user: "Optional[UserRequest]" = dc_field(
        default=None, metadata=dc_config(field_name="user")
    )


@dataclass
class MessageChangeSet(DataClassJsonMixin):
    attachments: bool = dc_field(metadata=dc_config(field_name="attachments"))
    custom: bool = dc_field(metadata=dc_config(field_name="custom"))
    html: bool = dc_field(metadata=dc_config(field_name="html"))
    mentioned_user_ids: bool = dc_field(
        metadata=dc_config(field_name="mentioned_user_ids")
    )
    mml: bool = dc_field(metadata=dc_config(field_name="mml"))
    pin: bool = dc_field(metadata=dc_config(field_name="pin"))
    quoted_message_id: bool = dc_field(
        metadata=dc_config(field_name="quoted_message_id")
    )
    silent: bool = dc_field(metadata=dc_config(field_name="silent"))
    text: bool = dc_field(metadata=dc_config(field_name="text"))


@dataclass
class MessageFlag(DataClassJsonMixin):
    created_at: datetime = dc_field(
        metadata=dc_config(
            field_name="created_at",
            encoder=encode_datetime,
            decoder=datetime_from_unix_ns,
            mm_field=fields.DateTime(format="iso"),
        )
    )
    created_by_automod: bool = dc_field(
        metadata=dc_config(field_name="created_by_automod")
    )
    updated_at: datetime = dc_field(
        metadata=dc_config(
            field_name="updated_at",
            encoder=encode_datetime,
            decoder=datetime_from_unix_ns,
            mm_field=fields.DateTime(format="iso"),
        )
    )
    app_roved_at: Optional[datetime] = dc_field(
        default=None,
        metadata=dc_config(
            field_name="approved_at",
            encoder=encode_datetime,
            decoder=datetime_from_unix_ns,
            mm_field=fields.DateTime(format="iso"),
        ),
    )
    reason: Optional[str] = dc_field(
        default=None, metadata=dc_config(field_name="reason")
    )
    rejected_at: Optional[datetime] = dc_field(
        default=None,
        metadata=dc_config(
            field_name="rejected_at",
            encoder=encode_datetime,
            decoder=datetime_from_unix_ns,
            mm_field=fields.DateTime(format="iso"),
        ),
    )
    reviewed_at: Optional[datetime] = dc_field(
        default=None,
        metadata=dc_config(
            field_name="reviewed_at",
            encoder=encode_datetime,
            decoder=datetime_from_unix_ns,
            mm_field=fields.DateTime(format="iso"),
        ),
    )
    custom: Optional[Dict[str, object]] = dc_field(
        default=None, metadata=dc_config(field_name="custom")
    )
    details: "Optional[FlagDetails]" = dc_field(
        default=None, metadata=dc_config(field_name="details")
    )
    message: "Optional[Message]" = dc_field(
        default=None, metadata=dc_config(field_name="message")
    )
    moderation_feedback: "Optional[FlagFeedback]" = dc_field(
        default=None, metadata=dc_config(field_name="moderation_feedback")
    )
    moderation_result: "Optional[MessageModerationResult]" = dc_field(
        default=None, metadata=dc_config(field_name="moderation_result")
    )
    reviewed_by: "Optional[UserObject]" = dc_field(
        default=None, metadata=dc_config(field_name="reviewed_by")
    )
    user: "Optional[UserObject]" = dc_field(
        default=None, metadata=dc_config(field_name="user")
    )


@dataclass
class MessageHistoryEntry(DataClassJsonMixin):
    message_id: str = dc_field(metadata=dc_config(field_name="message_id"))
    message_updated_at: datetime = dc_field(
        metadata=dc_config(
            field_name="message_updated_at",
            encoder=encode_datetime,
            decoder=datetime_from_unix_ns,
            mm_field=fields.DateTime(format="iso"),
        )
    )
    message_updated_by_id: str = dc_field(
        metadata=dc_config(field_name="message_updated_by_id")
    )
    text: str = dc_field(metadata=dc_config(field_name="text"))
    attachments: "List[Optional[Attachment]]" = dc_field(
        metadata=dc_config(field_name="attachments")
    )
    custom: Dict[str, object] = dc_field(metadata=dc_config(field_name="Custom"))


@dataclass
class MessageModerationResult(DataClassJsonMixin):
    action: str = dc_field(metadata=dc_config(field_name="action"))
    created_at: datetime = dc_field(
        metadata=dc_config(
            field_name="created_at",
            encoder=encode_datetime,
            decoder=datetime_from_unix_ns,
            mm_field=fields.DateTime(format="iso"),
        )
    )
    message_id: str = dc_field(metadata=dc_config(field_name="message_id"))
    updated_at: datetime = dc_field(
        metadata=dc_config(
            field_name="updated_at",
            encoder=encode_datetime,
            decoder=datetime_from_unix_ns,
            mm_field=fields.DateTime(format="iso"),
        )
    )
    user_bad_karma: bool = dc_field(metadata=dc_config(field_name="user_bad_karma"))
    user_karma: float = dc_field(metadata=dc_config(field_name="user_karma"))
    blocked_word: Optional[str] = dc_field(
        default=None, metadata=dc_config(field_name="blocked_word")
    )
    blocklist_name: Optional[str] = dc_field(
        default=None, metadata=dc_config(field_name="blocklist_name")
    )
    moderated_by: Optional[str] = dc_field(
        default=None, metadata=dc_config(field_name="moderated_by")
    )
    ai_moderation_response: "Optional[ModerationResponse]" = dc_field(
        default=None, metadata=dc_config(field_name="ai_moderation_response")
    )
    moderation_thresholds: "Optional[Thresholds]" = dc_field(
        default=None, metadata=dc_config(field_name="moderation_thresholds")
    )


@dataclass
class MessagePaginationParams(DataClassJsonMixin):
    pass


@dataclass
class MessageReadEvent(DataClassJsonMixin):
    channel_id: str = dc_field(metadata=dc_config(field_name="channel_id"))
    channel_type: str = dc_field(metadata=dc_config(field_name="channel_type"))
    cid: str = dc_field(metadata=dc_config(field_name="cid"))
    created_at: datetime = dc_field(
        metadata=dc_config(
            field_name="created_at",
            encoder=encode_datetime,
            decoder=datetime_from_unix_ns,
            mm_field=fields.DateTime(format="iso"),
        )
    )
    type: str = dc_field(metadata=dc_config(field_name="type"))
    last_read_message_id: Optional[str] = dc_field(
        default=None, metadata=dc_config(field_name="last_read_message_id")
    )
    team: Optional[str] = dc_field(default=None, metadata=dc_config(field_name="team"))
    thread: "Optional[Thread]" = dc_field(
        default=None, metadata=dc_config(field_name="thread")
    )
    user: "Optional[UserObject]" = dc_field(
        default=None, metadata=dc_config(field_name="user")
    )


@dataclass
class MessageRequest(DataClassJsonMixin):
    html: Optional[str] = dc_field(default=None, metadata=dc_config(field_name="html"))
    id: Optional[str] = dc_field(default=None, metadata=dc_config(field_name="id"))
    mml: Optional[str] = dc_field(default=None, metadata=dc_config(field_name="mml"))
    parent_id: Optional[str] = dc_field(
        default=None, metadata=dc_config(field_name="parent_id")
    )
    pin_expires: Optional[datetime] = dc_field(
        default=None,
        metadata=dc_config(
            field_name="pin_expires",
            encoder=encode_datetime,
            decoder=datetime_from_unix_ns,
            mm_field=fields.DateTime(format="iso"),
        ),
    )
    pinned: Optional[bool] = dc_field(
        default=None, metadata=dc_config(field_name="pinned")
    )
    pinned_at: Optional[datetime] = dc_field(
        default=None,
        metadata=dc_config(
            field_name="pinned_at",
            encoder=encode_datetime,
            decoder=datetime_from_unix_ns,
            mm_field=fields.DateTime(format="iso"),
        ),
    )
    poll_id: Optional[str] = dc_field(
        default=None, metadata=dc_config(field_name="poll_id")
    )
    quoted_message_id: Optional[str] = dc_field(
        default=None, metadata=dc_config(field_name="quoted_message_id")
    )
    show_in_channel: Optional[bool] = dc_field(
        default=None, metadata=dc_config(field_name="show_in_channel")
    )
    silent: Optional[bool] = dc_field(
        default=None, metadata=dc_config(field_name="silent")
    )
    text: Optional[str] = dc_field(default=None, metadata=dc_config(field_name="text"))
    type: Optional[str] = dc_field(default=None, metadata=dc_config(field_name="type"))
    user_id: Optional[str] = dc_field(
        default=None, metadata=dc_config(field_name="user_id")
    )
    attachments: "Optional[List[Optional[Attachment]]]" = dc_field(
        default=None, metadata=dc_config(field_name="attachments")
    )
    mentioned_users: Optional[List[str]] = dc_field(
        default=None, metadata=dc_config(field_name="mentioned_users")
    )
    custom: Optional[Dict[str, object]] = dc_field(
        default=None, metadata=dc_config(field_name="custom")
    )
    user: "Optional[UserRequest]" = dc_field(
        default=None, metadata=dc_config(field_name="user")
    )


@dataclass
class MessageResponse(DataClassJsonMixin):
    cid: str = dc_field(metadata=dc_config(field_name="cid"))
    created_at: datetime = dc_field(
        metadata=dc_config(
            field_name="created_at",
            encoder=encode_datetime,
            decoder=datetime_from_unix_ns,
            mm_field=fields.DateTime(format="iso"),
        )
    )
    deleted_reply_count: int = dc_field(
        metadata=dc_config(field_name="deleted_reply_count")
    )
    html: str = dc_field(metadata=dc_config(field_name="html"))
    id: str = dc_field(metadata=dc_config(field_name="id"))
    pinned: bool = dc_field(metadata=dc_config(field_name="pinned"))
    reply_count: int = dc_field(metadata=dc_config(field_name="reply_count"))
    shadowed: bool = dc_field(metadata=dc_config(field_name="shadowed"))
    silent: bool = dc_field(metadata=dc_config(field_name="silent"))
    text: str = dc_field(metadata=dc_config(field_name="text"))
    type: str = dc_field(metadata=dc_config(field_name="type"))
    updated_at: datetime = dc_field(
        metadata=dc_config(
            field_name="updated_at",
            encoder=encode_datetime,
            decoder=datetime_from_unix_ns,
            mm_field=fields.DateTime(format="iso"),
        )
    )
    attachments: "List[Optional[Attachment]]" = dc_field(
        metadata=dc_config(field_name="attachments")
    )
    latest_reactions: "List[ReactionResponse]" = dc_field(
        metadata=dc_config(field_name="latest_reactions")
    )
    mentioned_users: "List[UserResponse]" = dc_field(
        metadata=dc_config(field_name="mentioned_users")
    )
    own_reactions: "List[ReactionResponse]" = dc_field(
        metadata=dc_config(field_name="own_reactions")
    )
    custom: Dict[str, object] = dc_field(metadata=dc_config(field_name="custom"))
    reaction_counts: "Dict[str, int]" = dc_field(
        metadata=dc_config(field_name="reaction_counts")
    )
    reaction_scores: "Dict[str, int]" = dc_field(
        metadata=dc_config(field_name="reaction_scores")
    )
    user: "UserResponse" = dc_field(metadata=dc_config(field_name="user"))
    command: Optional[str] = dc_field(
        default=None, metadata=dc_config(field_name="command")
    )
    deleted_at: Optional[datetime] = dc_field(
        default=None,
        metadata=dc_config(
            field_name="deleted_at",
            encoder=encode_datetime,
            decoder=datetime_from_unix_ns,
            mm_field=fields.DateTime(format="iso"),
        ),
    )
    message_text_updated_at: Optional[datetime] = dc_field(
        default=None,
        metadata=dc_config(
            field_name="message_text_updated_at",
            encoder=encode_datetime,
            decoder=datetime_from_unix_ns,
            mm_field=fields.DateTime(format="iso"),
        ),
    )
    mml: Optional[str] = dc_field(default=None, metadata=dc_config(field_name="mml"))
    parent_id: Optional[str] = dc_field(
        default=None, metadata=dc_config(field_name="parent_id")
    )
    pin_expires: Optional[datetime] = dc_field(
        default=None,
        metadata=dc_config(
            field_name="pin_expires",
            encoder=encode_datetime,
            decoder=datetime_from_unix_ns,
            mm_field=fields.DateTime(format="iso"),
        ),
    )
    pinned_at: Optional[datetime] = dc_field(
        default=None,
        metadata=dc_config(
            field_name="pinned_at",
            encoder=encode_datetime,
            decoder=datetime_from_unix_ns,
            mm_field=fields.DateTime(format="iso"),
        ),
    )
    poll_id: Optional[str] = dc_field(
        default=None, metadata=dc_config(field_name="poll_id")
    )
    quoted_message_id: Optional[str] = dc_field(
        default=None, metadata=dc_config(field_name="quoted_message_id")
    )
    show_in_channel: Optional[bool] = dc_field(
        default=None, metadata=dc_config(field_name="show_in_channel")
    )
    thread_participants: "Optional[List[UserResponse]]" = dc_field(
        default=None, metadata=dc_config(field_name="thread_participants")
    )
    i18n: "Optional[Dict[str, str]]" = dc_field(
        default=None, metadata=dc_config(field_name="i18n")
    )
    image_labels: "Optional[Dict[str, List[str]]]" = dc_field(
        default=None, metadata=dc_config(field_name="image_labels")
    )
    pinned_by: "Optional[UserResponse]" = dc_field(
        default=None, metadata=dc_config(field_name="pinned_by")
    )
    poll: "Optional[Poll]" = dc_field(
        default=None, metadata=dc_config(field_name="poll")
    )
    quoted_message: "Optional[Message]" = dc_field(
        default=None, metadata=dc_config(field_name="quoted_message")
    )
    reaction_groups: "Optional[Dict[str, Optional[ReactionGroupResponse]]]" = dc_field(
        default=None, metadata=dc_config(field_name="reaction_groups")
    )


@dataclass
class MessageUpdate(DataClassJsonMixin):
    old_text: Optional[str] = dc_field(
        default=None, metadata=dc_config(field_name="old_text")
    )
    change_set: "Optional[MessageChangeSet]" = dc_field(
        default=None, metadata=dc_config(field_name="change_set")
    )


@dataclass
class MessageWithChannelResponse(DataClassJsonMixin):
    cid: str = dc_field(metadata=dc_config(field_name="cid"))
    created_at: datetime = dc_field(
        metadata=dc_config(
            field_name="created_at",
            encoder=encode_datetime,
            decoder=datetime_from_unix_ns,
            mm_field=fields.DateTime(format="iso"),
        )
    )
    deleted_reply_count: int = dc_field(
        metadata=dc_config(field_name="deleted_reply_count")
    )
    html: str = dc_field(metadata=dc_config(field_name="html"))
    id: str = dc_field(metadata=dc_config(field_name="id"))
    pinned: bool = dc_field(metadata=dc_config(field_name="pinned"))
    reply_count: int = dc_field(metadata=dc_config(field_name="reply_count"))
    shadowed: bool = dc_field(metadata=dc_config(field_name="shadowed"))
    silent: bool = dc_field(metadata=dc_config(field_name="silent"))
    text: str = dc_field(metadata=dc_config(field_name="text"))
    type: str = dc_field(metadata=dc_config(field_name="type"))
    updated_at: datetime = dc_field(
        metadata=dc_config(
            field_name="updated_at",
            encoder=encode_datetime,
            decoder=datetime_from_unix_ns,
            mm_field=fields.DateTime(format="iso"),
        )
    )
    attachments: "List[Optional[Attachment]]" = dc_field(
        metadata=dc_config(field_name="attachments")
    )
    latest_reactions: "List[ReactionResponse]" = dc_field(
        metadata=dc_config(field_name="latest_reactions")
    )
    mentioned_users: "List[UserResponse]" = dc_field(
        metadata=dc_config(field_name="mentioned_users")
    )
    own_reactions: "List[ReactionResponse]" = dc_field(
        metadata=dc_config(field_name="own_reactions")
    )
    channel: "ChannelResponse" = dc_field(metadata=dc_config(field_name="channel"))
    custom: Dict[str, object] = dc_field(metadata=dc_config(field_name="custom"))
    reaction_counts: "Dict[str, int]" = dc_field(
        metadata=dc_config(field_name="reaction_counts")
    )
    reaction_scores: "Dict[str, int]" = dc_field(
        metadata=dc_config(field_name="reaction_scores")
    )
    user: "UserResponse" = dc_field(metadata=dc_config(field_name="user"))
    command: Optional[str] = dc_field(
        default=None, metadata=dc_config(field_name="command")
    )
    deleted_at: Optional[datetime] = dc_field(
        default=None,
        metadata=dc_config(
            field_name="deleted_at",
            encoder=encode_datetime,
            decoder=datetime_from_unix_ns,
            mm_field=fields.DateTime(format="iso"),
        ),
    )
    message_text_updated_at: Optional[datetime] = dc_field(
        default=None,
        metadata=dc_config(
            field_name="message_text_updated_at",
            encoder=encode_datetime,
            decoder=datetime_from_unix_ns,
            mm_field=fields.DateTime(format="iso"),
        ),
    )
    mml: Optional[str] = dc_field(default=None, metadata=dc_config(field_name="mml"))
    parent_id: Optional[str] = dc_field(
        default=None, metadata=dc_config(field_name="parent_id")
    )
    pin_expires: Optional[datetime] = dc_field(
        default=None,
        metadata=dc_config(
            field_name="pin_expires",
            encoder=encode_datetime,
            decoder=datetime_from_unix_ns,
            mm_field=fields.DateTime(format="iso"),
        ),
    )
    pinned_at: Optional[datetime] = dc_field(
        default=None,
        metadata=dc_config(
            field_name="pinned_at",
            encoder=encode_datetime,
            decoder=datetime_from_unix_ns,
            mm_field=fields.DateTime(format="iso"),
        ),
    )
    poll_id: Optional[str] = dc_field(
        default=None, metadata=dc_config(field_name="poll_id")
    )
    quoted_message_id: Optional[str] = dc_field(
        default=None, metadata=dc_config(field_name="quoted_message_id")
    )
    show_in_channel: Optional[bool] = dc_field(
        default=None, metadata=dc_config(field_name="show_in_channel")
    )
    thread_participants: "Optional[List[UserResponse]]" = dc_field(
        default=None, metadata=dc_config(field_name="thread_participants")
    )
    i18n: "Optional[Dict[str, str]]" = dc_field(
        default=None, metadata=dc_config(field_name="i18n")
    )
    image_labels: "Optional[Dict[str, List[str]]]" = dc_field(
        default=None, metadata=dc_config(field_name="image_labels")
    )
    pinned_by: "Optional[UserResponse]" = dc_field(
        default=None, metadata=dc_config(field_name="pinned_by")
    )
    poll: "Optional[Poll]" = dc_field(
        default=None, metadata=dc_config(field_name="poll")
    )
    quoted_message: "Optional[Message]" = dc_field(
        default=None, metadata=dc_config(field_name="quoted_message")
    )
    reaction_groups: "Optional[Dict[str, Optional[ReactionGroupResponse]]]" = dc_field(
        default=None, metadata=dc_config(field_name="reaction_groups")
    )


@dataclass
class ModerationResponse(DataClassJsonMixin):
    action: str = dc_field(metadata=dc_config(field_name="action"))
    explicit: float = dc_field(metadata=dc_config(field_name="explicit"))
    spam: float = dc_field(metadata=dc_config(field_name="spam"))
    toxic: float = dc_field(metadata=dc_config(field_name="toxic"))


@dataclass
class MuteChannelRequest(DataClassJsonMixin):
    expiration: Optional[int] = dc_field(
        default=None, metadata=dc_config(field_name="expiration")
    )
    user_id: Optional[str] = dc_field(
        default=None, metadata=dc_config(field_name="user_id")
    )
    channel_cids: Optional[List[str]] = dc_field(
        default=None, metadata=dc_config(field_name="channel_cids")
    )
    user: "Optional[UserRequest]" = dc_field(
        default=None, metadata=dc_config(field_name="user")
    )


@dataclass
class MuteChannelResponse(DataClassJsonMixin):
    duration: str = dc_field(metadata=dc_config(field_name="duration"))
    channel_mutes: "Optional[List[Optional[ChannelMute]]]" = dc_field(
        default=None, metadata=dc_config(field_name="channel_mutes")
    )
    channel_mute: "Optional[ChannelMute]" = dc_field(
        default=None, metadata=dc_config(field_name="channel_mute")
    )
    own_user: "Optional[OwnUser]" = dc_field(
        default=None, metadata=dc_config(field_name="own_user")
    )


@dataclass
class MuteUserRequest(DataClassJsonMixin):
    timeout: int = dc_field(metadata=dc_config(field_name="timeout"))
    user_id: Optional[str] = dc_field(
        default=None, metadata=dc_config(field_name="user_id")
    )
    target_ids: Optional[List[str]] = dc_field(
        default=None, metadata=dc_config(field_name="target_ids")
    )
    user: "Optional[UserRequest]" = dc_field(
        default=None, metadata=dc_config(field_name="user")
    )


@dataclass
class MuteUserResponse(DataClassJsonMixin):
    duration: str = dc_field(metadata=dc_config(field_name="duration"))
    mutes: "Optional[List[Optional[UserMute]]]" = dc_field(
        default=None, metadata=dc_config(field_name="mutes")
    )
    non_existing_users: Optional[List[str]] = dc_field(
        default=None, metadata=dc_config(field_name="non_existing_users")
    )
    mute: "Optional[UserMute]" = dc_field(
        default=None, metadata=dc_config(field_name="mute")
    )
    own_user: "Optional[OwnUser]" = dc_field(
        default=None, metadata=dc_config(field_name="own_user")
    )


@dataclass
class MuteUsersRequest(DataClassJsonMixin):
    audio: Optional[bool] = dc_field(
        default=None, metadata=dc_config(field_name="audio")
    )
    mute_all_users: Optional[bool] = dc_field(
        default=None, metadata=dc_config(field_name="mute_all_users")
    )
    muted_by_id: Optional[str] = dc_field(
        default=None, metadata=dc_config(field_name="muted_by_id")
    )
    screenshare: Optional[bool] = dc_field(
        default=None, metadata=dc_config(field_name="screenshare")
    )
    screenshare_audio: Optional[bool] = dc_field(
        default=None, metadata=dc_config(field_name="screenshare_audio")
    )
    video: Optional[bool] = dc_field(
        default=None, metadata=dc_config(field_name="video")
    )
    user_ids: Optional[List[str]] = dc_field(
        default=None, metadata=dc_config(field_name="user_ids")
    )
    muted_by: "Optional[UserRequest]" = dc_field(
        default=None, metadata=dc_config(field_name="muted_by")
    )


@dataclass
class MuteUsersResponse(DataClassJsonMixin):
    duration: str = dc_field(metadata=dc_config(field_name="duration"))


@dataclass
class NoiseCancellationSettings(DataClassJsonMixin):
    mode: str = dc_field(metadata=dc_config(field_name="mode"))


@dataclass
class NotificationSettings(DataClassJsonMixin):
    enabled: bool = dc_field(metadata=dc_config(field_name="enabled"))
    call_live_started: "EventNotificationSettings" = dc_field(
        metadata=dc_config(field_name="call_live_started")
    )
    call_missed: "EventNotificationSettings" = dc_field(
        metadata=dc_config(field_name="call_missed")
    )
    call_notification: "EventNotificationSettings" = dc_field(
        metadata=dc_config(field_name="call_notification")
    )
    call_ring: "EventNotificationSettings" = dc_field(
        metadata=dc_config(field_name="call_ring")
    )
    session_started: "EventNotificationSettings" = dc_field(
        metadata=dc_config(field_name="session_started")
    )


@dataclass
class NullBool(DataClassJsonMixin):
    has_value: Optional[bool] = dc_field(
        default=None, metadata=dc_config(field_name="HasValue")
    )
    value: Optional[bool] = dc_field(
        default=None, metadata=dc_config(field_name="Value")
    )


@dataclass
class NullTime(DataClassJsonMixin):
    has_value: Optional[bool] = dc_field(
        default=None, metadata=dc_config(field_name="HasValue")
    )
    value: Optional[datetime] = dc_field(
        default=None,
        metadata=dc_config(
            field_name="Value",
            encoder=encode_datetime,
            decoder=datetime_from_unix_ns,
            mm_field=fields.DateTime(format="iso"),
        ),
    )


@dataclass
class OnlyUserID(DataClassJsonMixin):
    id: str = dc_field(metadata=dc_config(field_name="id"))


OwnCapabilityType = NewType("OwnCapabilityType", str)


class OwnCapability:
    BLOCK_USERS: Final[OwnCapabilityType] = "block-users"
    CHANGE_MAX_DURATION: Final[OwnCapabilityType] = "change-max-duration"
    CREATE_CALL: Final[OwnCapabilityType] = "create-call"
    CREATE_REACTION: Final[OwnCapabilityType] = "create-reaction"
    ENABLE_NOISE_CANCELLATION: Final[OwnCapabilityType] = "enable-noise-cancellation"
    END_CALL: Final[OwnCapabilityType] = "end-call"
    JOIN_BACKSTAGE: Final[OwnCapabilityType] = "join-backstage"
    JOIN_CALL: Final[OwnCapabilityType] = "join-call"
    JOIN_ENDED_CALL: Final[OwnCapabilityType] = "join-ended-call"
    MUTE_USERS: Final[OwnCapabilityType] = "mute-users"
    PIN_FOR_EVERYONE: Final[OwnCapabilityType] = "pin-for-everyone"
    READ_CALL: Final[OwnCapabilityType] = "read-call"
    REMOVE_CALL_MEMBER: Final[OwnCapabilityType] = "remove-call-member"
    SCREENSHARE: Final[OwnCapabilityType] = "screenshare"
    SEND_AUDIO: Final[OwnCapabilityType] = "send-audio"
    SEND_VIDEO: Final[OwnCapabilityType] = "send-video"
    START_BROADCAST_CALL: Final[OwnCapabilityType] = "start-broadcast-call"
    START_RECORD_CALL: Final[OwnCapabilityType] = "start-record-call"
    START_TRANSCRIPTION_CALL: Final[OwnCapabilityType] = "start-transcription-call"
    STOP_BROADCAST_CALL: Final[OwnCapabilityType] = "stop-broadcast-call"
    STOP_RECORD_CALL: Final[OwnCapabilityType] = "stop-record-call"
    STOP_TRANSCRIPTION_CALL: Final[OwnCapabilityType] = "stop-transcription-call"
    UPDATE_CALL: Final[OwnCapabilityType] = "update-call"
    UPDATE_CALL_MEMBER: Final[OwnCapabilityType] = "update-call-member"
    UPDATE_CALL_PERMISSIONS: Final[OwnCapabilityType] = "update-call-permissions"
    UPDATE_CALL_SETTINGS: Final[OwnCapabilityType] = "update-call-settings"


@dataclass
class OwnUser(DataClassJsonMixin):
    banned: bool = dc_field(metadata=dc_config(field_name="banned"))
    created_at: datetime = dc_field(
        metadata=dc_config(
            field_name="created_at",
            encoder=encode_datetime,
            decoder=datetime_from_unix_ns,
            mm_field=fields.DateTime(format="iso"),
        )
    )
    id: str = dc_field(metadata=dc_config(field_name="id"))
    language: str = dc_field(metadata=dc_config(field_name="language"))
    online: bool = dc_field(metadata=dc_config(field_name="online"))
    role: str = dc_field(metadata=dc_config(field_name="role"))
    total_unread_count: int = dc_field(
        metadata=dc_config(field_name="total_unread_count")
    )
    unread_channels: int = dc_field(metadata=dc_config(field_name="unread_channels"))
    unread_count: int = dc_field(metadata=dc_config(field_name="unread_count"))
    unread_threads: int = dc_field(metadata=dc_config(field_name="unread_threads"))
    updated_at: datetime = dc_field(
        metadata=dc_config(
            field_name="updated_at",
            encoder=encode_datetime,
            decoder=datetime_from_unix_ns,
            mm_field=fields.DateTime(format="iso"),
        )
    )
    channel_mutes: "List[Optional[ChannelMute]]" = dc_field(
        metadata=dc_config(field_name="channel_mutes")
    )
    devices: "List[Optional[Device]]" = dc_field(
        metadata=dc_config(field_name="devices")
    )
    mutes: "List[Optional[UserMute]]" = dc_field(metadata=dc_config(field_name="mutes"))
    custom: Dict[str, object] = dc_field(metadata=dc_config(field_name="custom"))
    deactivated_at: Optional[datetime] = dc_field(
        default=None,
        metadata=dc_config(
            field_name="deactivated_at",
            encoder=encode_datetime,
            decoder=datetime_from_unix_ns,
            mm_field=fields.DateTime(format="iso"),
        ),
    )
    deleted_at: Optional[datetime] = dc_field(
        default=None,
        metadata=dc_config(
            field_name="deleted_at",
            encoder=encode_datetime,
            decoder=datetime_from_unix_ns,
            mm_field=fields.DateTime(format="iso"),
        ),
    )
    invisible: Optional[bool] = dc_field(
        default=None, metadata=dc_config(field_name="invisible")
    )
    last_active: Optional[datetime] = dc_field(
        default=None,
        metadata=dc_config(
            field_name="last_active",
            encoder=encode_datetime,
            decoder=datetime_from_unix_ns,
            mm_field=fields.DateTime(format="iso"),
        ),
    )
    blocked_user_ids: Optional[List[str]] = dc_field(
        default=None, metadata=dc_config(field_name="blocked_user_ids")
    )
    latest_hidden_channels: Optional[List[str]] = dc_field(
        default=None, metadata=dc_config(field_name="latest_hidden_channels")
    )
    teams: Optional[List[str]] = dc_field(
        default=None, metadata=dc_config(field_name="teams")
    )
    privacy_settings: "Optional[PrivacySettings]" = dc_field(
        default=None, metadata=dc_config(field_name="privacy_settings")
    )
    push_notifications: "Optional[PushNotificationSettings]" = dc_field(
        default=None, metadata=dc_config(field_name="push_notifications")
    )


@dataclass
class PaginationParams(DataClassJsonMixin):
    limit: Optional[int] = dc_field(
        default=None, metadata=dc_config(field_name="limit")
    )
    offset: Optional[int] = dc_field(
        default=None, metadata=dc_config(field_name="offset")
    )


@dataclass
class PendingMessage(DataClassJsonMixin):
    channel: "Optional[Channel]" = dc_field(
        default=None, metadata=dc_config(field_name="channel")
    )
    message: "Optional[Message]" = dc_field(
        default=None, metadata=dc_config(field_name="message")
    )
    metadata: "Optional[Dict[str, str]]" = dc_field(
        default=None, metadata=dc_config(field_name="metadata")
    )
    user: "Optional[UserObject]" = dc_field(
        default=None, metadata=dc_config(field_name="user")
    )


@dataclass
class Permission(DataClassJsonMixin):
    action: str = dc_field(metadata=dc_config(field_name="action"))
    custom: bool = dc_field(metadata=dc_config(field_name="custom"))
    description: str = dc_field(metadata=dc_config(field_name="description"))
    id: str = dc_field(metadata=dc_config(field_name="id"))
    level: str = dc_field(metadata=dc_config(field_name="level"))
    name: str = dc_field(metadata=dc_config(field_name="name"))
    owner: bool = dc_field(metadata=dc_config(field_name="owner"))
    same_team: bool = dc_field(metadata=dc_config(field_name="same_team"))
    tags: List[str] = dc_field(metadata=dc_config(field_name="tags"))
    condition: Optional[Dict[str, object]] = dc_field(
        default=None, metadata=dc_config(field_name="condition")
    )


@dataclass
class PinRequest(DataClassJsonMixin):
    session_id: str = dc_field(metadata=dc_config(field_name="session_id"))
    user_id: str = dc_field(metadata=dc_config(field_name="user_id"))


@dataclass
class PinResponse(DataClassJsonMixin):
    duration: str = dc_field(metadata=dc_config(field_name="duration"))


@dataclass
class Policy(DataClassJsonMixin):
    action: int = dc_field(metadata=dc_config(field_name="action"))
    created_at: datetime = dc_field(
        metadata=dc_config(
            field_name="created_at",
            encoder=encode_datetime,
            decoder=datetime_from_unix_ns,
            mm_field=fields.DateTime(format="iso"),
        )
    )
    name: str = dc_field(metadata=dc_config(field_name="name"))
    owner: bool = dc_field(metadata=dc_config(field_name="owner"))
    priority: int = dc_field(metadata=dc_config(field_name="priority"))
    updated_at: datetime = dc_field(
        metadata=dc_config(
            field_name="updated_at",
            encoder=encode_datetime,
            decoder=datetime_from_unix_ns,
            mm_field=fields.DateTime(format="iso"),
        )
    )
    resources: List[str] = dc_field(metadata=dc_config(field_name="resources"))
    roles: List[str] = dc_field(metadata=dc_config(field_name="roles"))


@dataclass
class PolicyRequest(DataClassJsonMixin):
    action: str = dc_field(metadata=dc_config(field_name="action"))
    name: str = dc_field(metadata=dc_config(field_name="name"))
    owner: bool = dc_field(metadata=dc_config(field_name="owner"))
    priority: int = dc_field(metadata=dc_config(field_name="priority"))
    resources: List[str] = dc_field(metadata=dc_config(field_name="resources"))
    roles: List[str] = dc_field(metadata=dc_config(field_name="roles"))


@dataclass
class Poll(DataClassJsonMixin):
    allow_answers: bool = dc_field(metadata=dc_config(field_name="allow_answers"))
    allow_user_suggested_options: bool = dc_field(
        metadata=dc_config(field_name="allow_user_suggested_options")
    )
    answers_count: int = dc_field(metadata=dc_config(field_name="answers_count"))
    created_at: datetime = dc_field(
        metadata=dc_config(
            field_name="created_at",
            encoder=encode_datetime,
            decoder=datetime_from_unix_ns,
            mm_field=fields.DateTime(format="iso"),
        )
    )
    created_by_id: str = dc_field(metadata=dc_config(field_name="created_by_id"))
    description: str = dc_field(metadata=dc_config(field_name="description"))
    enforce_unique_vote: bool = dc_field(
        metadata=dc_config(field_name="enforce_unique_vote")
    )
    id: str = dc_field(metadata=dc_config(field_name="id"))
    name: str = dc_field(metadata=dc_config(field_name="name"))
    updated_at: datetime = dc_field(
        metadata=dc_config(
            field_name="updated_at",
            encoder=encode_datetime,
            decoder=datetime_from_unix_ns,
            mm_field=fields.DateTime(format="iso"),
        )
    )
    vote_count: int = dc_field(metadata=dc_config(field_name="vote_count"))
    latest_answers: "List[Optional[PollVote]]" = dc_field(
        metadata=dc_config(field_name="latest_answers")
    )
    options: "List[Optional[PollOption]]" = dc_field(
        metadata=dc_config(field_name="options")
    )
    own_votes: "List[Optional[PollVote]]" = dc_field(
        metadata=dc_config(field_name="own_votes")
    )
    custom: Dict[str, object] = dc_field(metadata=dc_config(field_name="Custom"))
    latest_votes_by_option: "Dict[str, List[Optional[PollVote]]]" = dc_field(
        metadata=dc_config(field_name="latest_votes_by_option")
    )
    vote_counts_by_option: "Dict[str, int]" = dc_field(
        metadata=dc_config(field_name="vote_counts_by_option")
    )
    is_closed: Optional[bool] = dc_field(
        default=None, metadata=dc_config(field_name="is_closed")
    )
    max_votes_allowed: Optional[int] = dc_field(
        default=None, metadata=dc_config(field_name="max_votes_allowed")
    )
    voting_visibility: Optional[str] = dc_field(
        default=None, metadata=dc_config(field_name="voting_visibility")
    )
    created_by: "Optional[UserObject]" = dc_field(
        default=None, metadata=dc_config(field_name="created_by")
    )


@dataclass
class PollOption(DataClassJsonMixin):
    id: str = dc_field(metadata=dc_config(field_name="id"))
    text: str = dc_field(metadata=dc_config(field_name="text"))
    custom: Dict[str, object] = dc_field(metadata=dc_config(field_name="custom"))


@dataclass
class PollOptionInput(DataClassJsonMixin):
    text: Optional[str] = dc_field(default=None, metadata=dc_config(field_name="text"))
    custom: Optional[Dict[str, object]] = dc_field(
        default=None, metadata=dc_config(field_name="custom")
    )


@dataclass
class PollOptionResponse(DataClassJsonMixin):
    duration: str = dc_field(metadata=dc_config(field_name="duration"))
    poll_option: "PollOptionResponseData" = dc_field(
        metadata=dc_config(field_name="poll_option")
    )


@dataclass
class PollOptionResponseData(DataClassJsonMixin):
    id: str = dc_field(metadata=dc_config(field_name="id"))
    text: str = dc_field(metadata=dc_config(field_name="text"))
    custom: Dict[str, object] = dc_field(metadata=dc_config(field_name="custom"))


@dataclass
class PollResponse(DataClassJsonMixin):
    duration: str = dc_field(metadata=dc_config(field_name="duration"))
    poll: "PollResponseData" = dc_field(metadata=dc_config(field_name="poll"))


@dataclass
class PollResponseData(DataClassJsonMixin):
    allow_answers: bool = dc_field(metadata=dc_config(field_name="allow_answers"))
    allow_user_suggested_options: bool = dc_field(
        metadata=dc_config(field_name="allow_user_suggested_options")
    )
    answers_count: int = dc_field(metadata=dc_config(field_name="answers_count"))
    created_at: datetime = dc_field(
        metadata=dc_config(
            field_name="created_at",
            encoder=encode_datetime,
            decoder=datetime_from_unix_ns,
            mm_field=fields.DateTime(format="iso"),
        )
    )
    created_by_id: str = dc_field(metadata=dc_config(field_name="created_by_id"))
    description: str = dc_field(metadata=dc_config(field_name="description"))
    enforce_unique_vote: bool = dc_field(
        metadata=dc_config(field_name="enforce_unique_vote")
    )
    id: str = dc_field(metadata=dc_config(field_name="id"))
    name: str = dc_field(metadata=dc_config(field_name="name"))
    updated_at: datetime = dc_field(
        metadata=dc_config(
            field_name="updated_at",
            encoder=encode_datetime,
            decoder=datetime_from_unix_ns,
            mm_field=fields.DateTime(format="iso"),
        )
    )
    vote_count: int = dc_field(metadata=dc_config(field_name="vote_count"))
    voting_visibility: str = dc_field(
        metadata=dc_config(field_name="voting_visibility")
    )
    options: "List[Optional[PollOptionResponseData]]" = dc_field(
        metadata=dc_config(field_name="options")
    )
    own_votes: "List[Optional[PollVoteResponseData]]" = dc_field(
        metadata=dc_config(field_name="own_votes")
    )
    custom: Dict[str, object] = dc_field(metadata=dc_config(field_name="Custom"))
    latest_votes_by_option: "Dict[str, List[Optional[PollVoteResponseData]]]" = (
        dc_field(metadata=dc_config(field_name="latest_votes_by_option"))
    )
    vote_counts_by_option: "Dict[str, int]" = dc_field(
        metadata=dc_config(field_name="vote_counts_by_option")
    )
    is_closed: Optional[bool] = dc_field(
        default=None, metadata=dc_config(field_name="is_closed")
    )
    max_votes_allowed: Optional[int] = dc_field(
        default=None, metadata=dc_config(field_name="max_votes_allowed")
    )
    created_by: "Optional[UserObject]" = dc_field(
        default=None, metadata=dc_config(field_name="created_by")
    )


@dataclass
class PollVote(DataClassJsonMixin):
    created_at: datetime = dc_field(
        metadata=dc_config(
            field_name="created_at",
            encoder=encode_datetime,
            decoder=datetime_from_unix_ns,
            mm_field=fields.DateTime(format="iso"),
        )
    )
    id: str = dc_field(metadata=dc_config(field_name="id"))
    option_id: str = dc_field(metadata=dc_config(field_name="option_id"))
    poll_id: str = dc_field(metadata=dc_config(field_name="poll_id"))
    updated_at: datetime = dc_field(
        metadata=dc_config(
            field_name="updated_at",
            encoder=encode_datetime,
            decoder=datetime_from_unix_ns,
            mm_field=fields.DateTime(format="iso"),
        )
    )
    answer_text: Optional[str] = dc_field(
        default=None, metadata=dc_config(field_name="answer_text")
    )
    is_answer: Optional[bool] = dc_field(
        default=None, metadata=dc_config(field_name="is_answer")
    )
    user_id: Optional[str] = dc_field(
        default=None, metadata=dc_config(field_name="user_id")
    )
    user: "Optional[UserObject]" = dc_field(
        default=None, metadata=dc_config(field_name="user")
    )


@dataclass
class PollVoteResponse(DataClassJsonMixin):
    duration: str = dc_field(metadata=dc_config(field_name="duration"))
    vote: "Optional[PollVoteResponseData]" = dc_field(
        default=None, metadata=dc_config(field_name="vote")
    )


@dataclass
class PollVoteResponseData(DataClassJsonMixin):
    created_at: datetime = dc_field(
        metadata=dc_config(
            field_name="created_at",
            encoder=encode_datetime,
            decoder=datetime_from_unix_ns,
            mm_field=fields.DateTime(format="iso"),
        )
    )
    id: str = dc_field(metadata=dc_config(field_name="id"))
    option_id: str = dc_field(metadata=dc_config(field_name="option_id"))
    poll_id: str = dc_field(metadata=dc_config(field_name="poll_id"))
    updated_at: datetime = dc_field(
        metadata=dc_config(
            field_name="updated_at",
            encoder=encode_datetime,
            decoder=datetime_from_unix_ns,
            mm_field=fields.DateTime(format="iso"),
        )
    )
    answer_text: Optional[str] = dc_field(
        default=None, metadata=dc_config(field_name="answer_text")
    )
    is_answer: Optional[bool] = dc_field(
        default=None, metadata=dc_config(field_name="is_answer")
    )
    user_id: Optional[str] = dc_field(
        default=None, metadata=dc_config(field_name="user_id")
    )
    user: "Optional[UserObject]" = dc_field(
        default=None, metadata=dc_config(field_name="user")
    )


@dataclass
class PollVotesResponse(DataClassJsonMixin):
    duration: str = dc_field(metadata=dc_config(field_name="duration"))
    votes: "List[Optional[PollVoteResponseData]]" = dc_field(
        metadata=dc_config(field_name="votes")
    )
    next: Optional[str] = dc_field(default=None, metadata=dc_config(field_name="next"))
    prev: Optional[str] = dc_field(default=None, metadata=dc_config(field_name="prev"))


@dataclass
class PrivacySettings(DataClassJsonMixin):
    read_receipts: "Optional[ReadReceipts]" = dc_field(
        default=None, metadata=dc_config(field_name="read_receipts")
    )
    typing_indicators: "Optional[TypingIndicators]" = dc_field(
        default=None, metadata=dc_config(field_name="typing_indicators")
    )


@dataclass
class PublishedTrackInfo(DataClassJsonMixin):
    codec_mime_type: Optional[str] = dc_field(
        default=None, metadata=dc_config(field_name="codec_mime_type")
    )
    duration_seconds: Optional[int] = dc_field(
        default=None, metadata=dc_config(field_name="duration_seconds")
    )
    track_type: Optional[str] = dc_field(
        default=None, metadata=dc_config(field_name="track_type")
    )


@dataclass
class PushConfig(DataClassJsonMixin):
    version: str = dc_field(metadata=dc_config(field_name="version"))
    offline_only: Optional[bool] = dc_field(
        default=None, metadata=dc_config(field_name="offline_only")
    )


@dataclass
class PushNotificationFields(DataClassJsonMixin):
    offline_only: bool = dc_field(metadata=dc_config(field_name="offline_only"))
    version: str = dc_field(metadata=dc_config(field_name="version"))
    apn: "APNConfigFields" = dc_field(metadata=dc_config(field_name="apn"))
    firebase: "FirebaseConfigFields" = dc_field(
        metadata=dc_config(field_name="firebase")
    )
    huawei: "HuaweiConfigFields" = dc_field(metadata=dc_config(field_name="huawei"))
    xiaomi: "XiaomiConfigFields" = dc_field(metadata=dc_config(field_name="xiaomi"))
    providers: "Optional[List[Optional[PushProvider]]]" = dc_field(
        default=None, metadata=dc_config(field_name="providers")
    )


@dataclass
class PushNotificationSettings(DataClassJsonMixin):
    disabled: Optional[bool] = dc_field(
        default=None, metadata=dc_config(field_name="disabled")
    )
    disabled_until: Optional[datetime] = dc_field(
        default=None,
        metadata=dc_config(
            field_name="disabled_until",
            encoder=encode_datetime,
            decoder=datetime_from_unix_ns,
            mm_field=fields.DateTime(format="iso"),
        ),
    )


@dataclass
class PushNotificationSettingsInput(DataClassJsonMixin):
    disabled: "Optional[NullBool]" = dc_field(
        default=None, metadata=dc_config(field_name="disabled")
    )
    disabled_until: "Optional[NullTime]" = dc_field(
        default=None, metadata=dc_config(field_name="disabled_until")
    )


@dataclass
class PushProvider(DataClassJsonMixin):
    created_at: datetime = dc_field(
        metadata=dc_config(
            field_name="created_at",
            encoder=encode_datetime,
            decoder=datetime_from_unix_ns,
            mm_field=fields.DateTime(format="iso"),
        )
    )
    name: str = dc_field(metadata=dc_config(field_name="name"))
    type: str = dc_field(metadata=dc_config(field_name="type"))
    updated_at: datetime = dc_field(
        metadata=dc_config(
            field_name="updated_at",
            encoder=encode_datetime,
            decoder=datetime_from_unix_ns,
            mm_field=fields.DateTime(format="iso"),
        )
    )
    apn_auth_key: Optional[str] = dc_field(
        default=None, metadata=dc_config(field_name="apn_auth_key")
    )
    apn_auth_type: Optional[str] = dc_field(
        default=None, metadata=dc_config(field_name="apn_auth_type")
    )
    apn_development: Optional[bool] = dc_field(
        default=None, metadata=dc_config(field_name="apn_development")
    )
    apn_host: Optional[str] = dc_field(
        default=None, metadata=dc_config(field_name="apn_host")
    )
    apn_key_id: Optional[str] = dc_field(
        default=None, metadata=dc_config(field_name="apn_key_id")
    )
    apn_notification_template: Optional[str] = dc_field(
        default=None, metadata=dc_config(field_name="apn_notification_template")
    )
    apn_p12_cert: Optional[str] = dc_field(
        default=None, metadata=dc_config(field_name="apn_p12_cert")
    )
    apn_team_id: Optional[str] = dc_field(
        default=None, metadata=dc_config(field_name="apn_team_id")
    )
    apn_topic: Optional[str] = dc_field(
        default=None, metadata=dc_config(field_name="apn_topic")
    )
    description: Optional[str] = dc_field(
        default=None, metadata=dc_config(field_name="description")
    )
    disabled_at: Optional[datetime] = dc_field(
        default=None,
        metadata=dc_config(
            field_name="disabled_at",
            encoder=encode_datetime,
            decoder=datetime_from_unix_ns,
            mm_field=fields.DateTime(format="iso"),
        ),
    )
    disabled_reason: Optional[str] = dc_field(
        default=None, metadata=dc_config(field_name="disabled_reason")
    )
    firebase_apn_template: Optional[str] = dc_field(
        default=None, metadata=dc_config(field_name="firebase_apn_template")
    )
    firebase_credentials: Optional[str] = dc_field(
        default=None, metadata=dc_config(field_name="firebase_credentials")
    )
    firebase_data_template: Optional[str] = dc_field(
        default=None, metadata=dc_config(field_name="firebase_data_template")
    )
    firebase_host: Optional[str] = dc_field(
        default=None, metadata=dc_config(field_name="firebase_host")
    )
    firebase_notification_template: Optional[str] = dc_field(
        default=None, metadata=dc_config(field_name="firebase_notification_template")
    )
    firebase_server_key: Optional[str] = dc_field(
        default=None, metadata=dc_config(field_name="firebase_server_key")
    )
    huawei_app_id: Optional[str] = dc_field(
        default=None, metadata=dc_config(field_name="huawei_app_id")
    )
    huawei_app_secret: Optional[str] = dc_field(
        default=None, metadata=dc_config(field_name="huawei_app_secret")
    )
    xiaomi_app_secret: Optional[str] = dc_field(
        default=None, metadata=dc_config(field_name="xiaomi_app_secret")
    )
    xiaomi_package_name: Optional[str] = dc_field(
        default=None, metadata=dc_config(field_name="xiaomi_package_name")
    )


@dataclass
class PushProviderResponse(DataClassJsonMixin):
    created_at: datetime = dc_field(
        metadata=dc_config(
            field_name="created_at",
            encoder=encode_datetime,
            decoder=datetime_from_unix_ns,
            mm_field=fields.DateTime(format="iso"),
        )
    )
    name: str = dc_field(metadata=dc_config(field_name="name"))
    type: str = dc_field(metadata=dc_config(field_name="type"))
    updated_at: datetime = dc_field(
        metadata=dc_config(
            field_name="updated_at",
            encoder=encode_datetime,
            decoder=datetime_from_unix_ns,
            mm_field=fields.DateTime(format="iso"),
        )
    )
    apn_auth_key: Optional[str] = dc_field(
        default=None, metadata=dc_config(field_name="apn_auth_key")
    )
    apn_auth_type: Optional[str] = dc_field(
        default=None, metadata=dc_config(field_name="apn_auth_type")
    )
    apn_development: Optional[bool] = dc_field(
        default=None, metadata=dc_config(field_name="apn_development")
    )
    apn_host: Optional[str] = dc_field(
        default=None, metadata=dc_config(field_name="apn_host")
    )
    apn_key_id: Optional[str] = dc_field(
        default=None, metadata=dc_config(field_name="apn_key_id")
    )
    apn_p12_cert: Optional[str] = dc_field(
        default=None, metadata=dc_config(field_name="apn_p12_cert")
    )
    apn_sandbox_certificate: Optional[bool] = dc_field(
        default=None, metadata=dc_config(field_name="apn_sandbox_certificate")
    )
    apn_supports_remote_notifications: Optional[bool] = dc_field(
        default=None, metadata=dc_config(field_name="apn_supports_remote_notifications")
    )
    apn_supports_voip_notifications: Optional[bool] = dc_field(
        default=None, metadata=dc_config(field_name="apn_supports_voip_notifications")
    )
    apn_team_id: Optional[str] = dc_field(
        default=None, metadata=dc_config(field_name="apn_team_id")
    )
    apn_topic: Optional[str] = dc_field(
        default=None, metadata=dc_config(field_name="apn_topic")
    )
    description: Optional[str] = dc_field(
        default=None, metadata=dc_config(field_name="description")
    )
    disabled_at: Optional[datetime] = dc_field(
        default=None,
        metadata=dc_config(
            field_name="disabled_at",
            encoder=encode_datetime,
            decoder=datetime_from_unix_ns,
            mm_field=fields.DateTime(format="iso"),
        ),
    )
    disabled_reason: Optional[str] = dc_field(
        default=None, metadata=dc_config(field_name="disabled_reason")
    )
    firebase_apn_template: Optional[str] = dc_field(
        default=None, metadata=dc_config(field_name="firebase_apn_template")
    )
    firebase_credentials: Optional[str] = dc_field(
        default=None, metadata=dc_config(field_name="firebase_credentials")
    )
    firebase_data_template: Optional[str] = dc_field(
        default=None, metadata=dc_config(field_name="firebase_data_template")
    )
    firebase_host: Optional[str] = dc_field(
        default=None, metadata=dc_config(field_name="firebase_host")
    )
    firebase_notification_template: Optional[str] = dc_field(
        default=None, metadata=dc_config(field_name="firebase_notification_template")
    )
    firebase_server_key: Optional[str] = dc_field(
        default=None, metadata=dc_config(field_name="firebase_server_key")
    )
    huawei_app_id: Optional[str] = dc_field(
        default=None, metadata=dc_config(field_name="huawei_app_id")
    )
    huawei_app_secret: Optional[str] = dc_field(
        default=None, metadata=dc_config(field_name="huawei_app_secret")
    )
    xiaomi_app_secret: Optional[str] = dc_field(
        default=None, metadata=dc_config(field_name="xiaomi_app_secret")
    )
    xiaomi_package_name: Optional[str] = dc_field(
        default=None, metadata=dc_config(field_name="xiaomi_package_name")
    )


@dataclass
class QueryBannedUsersRequest(DataClassJsonMixin):
    filter_conditions: Dict[str, object] = dc_field(
        metadata=dc_config(field_name="filter_conditions")
    )
    exclude_expired_bans: Optional[bool] = dc_field(
        default=None, metadata=dc_config(field_name="exclude_expired_bans")
    )
    limit: Optional[int] = dc_field(
        default=None, metadata=dc_config(field_name="limit")
    )
    offset: Optional[int] = dc_field(
        default=None, metadata=dc_config(field_name="offset")
    )
    user_id: Optional[str] = dc_field(
        default=None, metadata=dc_config(field_name="user_id")
    )
    sort: "Optional[List[Optional[SortParam]]]" = dc_field(
        default=None, metadata=dc_config(field_name="sort")
    )
    user: "Optional[UserRequest]" = dc_field(
        default=None, metadata=dc_config(field_name="user")
    )


@dataclass
class QueryBannedUsersResponse(DataClassJsonMixin):
    duration: str = dc_field(metadata=dc_config(field_name="duration"))
    bans: "List[Optional[BanResponse]]" = dc_field(
        metadata=dc_config(field_name="bans")
    )


@dataclass
class QueryCallMembersRequest(DataClassJsonMixin):
    id: str = dc_field(metadata=dc_config(field_name="id"))
    type: str = dc_field(metadata=dc_config(field_name="type"))
    limit: Optional[int] = dc_field(
        default=None, metadata=dc_config(field_name="limit")
    )
    next: Optional[str] = dc_field(default=None, metadata=dc_config(field_name="next"))
    prev: Optional[str] = dc_field(default=None, metadata=dc_config(field_name="prev"))
    sort: "Optional[List[Optional[SortParam]]]" = dc_field(
        default=None, metadata=dc_config(field_name="sort")
    )
    filter_conditions: Optional[Dict[str, object]] = dc_field(
        default=None, metadata=dc_config(field_name="filter_conditions")
    )


@dataclass
class QueryCallMembersResponse(DataClassJsonMixin):
    duration: str = dc_field(metadata=dc_config(field_name="duration"))
    members: "List[MemberResponse]" = dc_field(metadata=dc_config(field_name="members"))
    next: Optional[str] = dc_field(default=None, metadata=dc_config(field_name="next"))
    prev: Optional[str] = dc_field(default=None, metadata=dc_config(field_name="prev"))


@dataclass
class QueryCallStatsRequest(DataClassJsonMixin):
    limit: Optional[int] = dc_field(
        default=None, metadata=dc_config(field_name="limit")
    )
    next: Optional[str] = dc_field(default=None, metadata=dc_config(field_name="next"))
    prev: Optional[str] = dc_field(default=None, metadata=dc_config(field_name="prev"))
    sort: "Optional[List[Optional[SortParam]]]" = dc_field(
        default=None, metadata=dc_config(field_name="sort")
    )
    filter_conditions: Optional[Dict[str, object]] = dc_field(
        default=None, metadata=dc_config(field_name="filter_conditions")
    )


@dataclass
class QueryCallStatsResponse(DataClassJsonMixin):
    duration: str = dc_field(metadata=dc_config(field_name="duration"))
    reports: "List[CallStatsReportSummaryResponse]" = dc_field(
        metadata=dc_config(field_name="reports")
    )
    next: Optional[str] = dc_field(default=None, metadata=dc_config(field_name="next"))
    prev: Optional[str] = dc_field(default=None, metadata=dc_config(field_name="prev"))


@dataclass
class QueryCallsRequest(DataClassJsonMixin):
    limit: Optional[int] = dc_field(
        default=None, metadata=dc_config(field_name="limit")
    )
    next: Optional[str] = dc_field(default=None, metadata=dc_config(field_name="next"))
    prev: Optional[str] = dc_field(default=None, metadata=dc_config(field_name="prev"))
    sort: "Optional[List[Optional[SortParam]]]" = dc_field(
        default=None, metadata=dc_config(field_name="sort")
    )
    filter_conditions: Optional[Dict[str, object]] = dc_field(
        default=None, metadata=dc_config(field_name="filter_conditions")
    )


@dataclass
class QueryCallsResponse(DataClassJsonMixin):
    duration: str = dc_field(metadata=dc_config(field_name="duration"))
    calls: "List[CallStateResponseFields]" = dc_field(
        metadata=dc_config(field_name="calls")
    )
    next: Optional[str] = dc_field(default=None, metadata=dc_config(field_name="next"))
    prev: Optional[str] = dc_field(default=None, metadata=dc_config(field_name="prev"))


@dataclass
class QueryChannelsRequest(DataClassJsonMixin):
    limit: Optional[int] = dc_field(
        default=None, metadata=dc_config(field_name="limit")
    )
    member_limit: Optional[int] = dc_field(
        default=None, metadata=dc_config(field_name="member_limit")
    )
    message_limit: Optional[int] = dc_field(
        default=None, metadata=dc_config(field_name="message_limit")
    )
    offset: Optional[int] = dc_field(
        default=None, metadata=dc_config(field_name="offset")
    )
    state: Optional[bool] = dc_field(
        default=None, metadata=dc_config(field_name="state")
    )
    user_id: Optional[str] = dc_field(
        default=None, metadata=dc_config(field_name="user_id")
    )
    sort: "Optional[List[Optional[SortParam]]]" = dc_field(
        default=None, metadata=dc_config(field_name="sort")
    )
    filter_conditions: Optional[Dict[str, object]] = dc_field(
        default=None, metadata=dc_config(field_name="filter_conditions")
    )
    user: "Optional[UserRequest]" = dc_field(
        default=None, metadata=dc_config(field_name="user")
    )


@dataclass
class QueryChannelsResponse(DataClassJsonMixin):
    duration: str = dc_field(metadata=dc_config(field_name="duration"))
    channels: "List[ChannelStateResponseFields]" = dc_field(
        metadata=dc_config(field_name="channels")
    )


@dataclass
class QueryMembersRequest(DataClassJsonMixin):
    type: str = dc_field(metadata=dc_config(field_name="type"))
    filter_conditions: Dict[str, object] = dc_field(
        metadata=dc_config(field_name="filter_conditions")
    )
    id: Optional[str] = dc_field(default=None, metadata=dc_config(field_name="id"))
    limit: Optional[int] = dc_field(
        default=None, metadata=dc_config(field_name="limit")
    )
    offset: Optional[int] = dc_field(
        default=None, metadata=dc_config(field_name="offset")
    )
    user_id: Optional[str] = dc_field(
        default=None, metadata=dc_config(field_name="user_id")
    )
    members: "Optional[List[Optional[ChannelMember]]]" = dc_field(
        default=None, metadata=dc_config(field_name="members")
    )
    sort: "Optional[List[Optional[SortParam]]]" = dc_field(
        default=None, metadata=dc_config(field_name="sort")
    )
    user: "Optional[UserRequest]" = dc_field(
        default=None, metadata=dc_config(field_name="user")
    )


@dataclass
class QueryMessageFlagsRequest(DataClassJsonMixin):
    limit: Optional[int] = dc_field(
        default=None, metadata=dc_config(field_name="limit")
    )
    offset: Optional[int] = dc_field(
        default=None, metadata=dc_config(field_name="offset")
    )
    show_deleted_messages: Optional[bool] = dc_field(
        default=None, metadata=dc_config(field_name="show_deleted_messages")
    )
    user_id: Optional[str] = dc_field(
        default=None, metadata=dc_config(field_name="user_id")
    )
    sort: "Optional[List[Optional[SortParam]]]" = dc_field(
        default=None, metadata=dc_config(field_name="sort")
    )
    filter_conditions: Optional[Dict[str, object]] = dc_field(
        default=None, metadata=dc_config(field_name="filter_conditions")
    )
    user: "Optional[UserRequest]" = dc_field(
        default=None, metadata=dc_config(field_name="user")
    )


@dataclass
class QueryMessageFlagsResponse(DataClassJsonMixin):
    duration: str = dc_field(metadata=dc_config(field_name="duration"))
    flags: "List[Optional[MessageFlag]]" = dc_field(
        metadata=dc_config(field_name="flags")
    )


@dataclass
class QueryMessageHistoryRequest(DataClassJsonMixin):
    filter: Dict[str, object] = dc_field(metadata=dc_config(field_name="filter"))
    limit: Optional[int] = dc_field(
        default=None, metadata=dc_config(field_name="limit")
    )
    next: Optional[str] = dc_field(default=None, metadata=dc_config(field_name="next"))
    prev: Optional[str] = dc_field(default=None, metadata=dc_config(field_name="prev"))
    sort: "Optional[List[Optional[SortParam]]]" = dc_field(
        default=None, metadata=dc_config(field_name="sort")
    )


@dataclass
class QueryMessageHistoryResponse(DataClassJsonMixin):
    duration: str = dc_field(metadata=dc_config(field_name="duration"))
    message_history: "List[Optional[MessageHistoryEntry]]" = dc_field(
        metadata=dc_config(field_name="message_history")
    )
    next: Optional[str] = dc_field(default=None, metadata=dc_config(field_name="next"))
    prev: Optional[str] = dc_field(default=None, metadata=dc_config(field_name="prev"))


@dataclass
class QueryPollVotesRequest(DataClassJsonMixin):
    limit: Optional[int] = dc_field(
        default=None, metadata=dc_config(field_name="limit")
    )
    next: Optional[str] = dc_field(default=None, metadata=dc_config(field_name="next"))
    prev: Optional[str] = dc_field(default=None, metadata=dc_config(field_name="prev"))
    sort: "Optional[List[Optional[SortParam]]]" = dc_field(
        default=None, metadata=dc_config(field_name="sort")
    )
    filter: Optional[Dict[str, object]] = dc_field(
        default=None, metadata=dc_config(field_name="filter")
    )


@dataclass
class QueryPollsRequest(DataClassJsonMixin):
    limit: Optional[int] = dc_field(
        default=None, metadata=dc_config(field_name="limit")
    )
    next: Optional[str] = dc_field(default=None, metadata=dc_config(field_name="next"))
    prev: Optional[str] = dc_field(default=None, metadata=dc_config(field_name="prev"))
    sort: "Optional[List[Optional[SortParam]]]" = dc_field(
        default=None, metadata=dc_config(field_name="sort")
    )
    filter: Optional[Dict[str, object]] = dc_field(
        default=None, metadata=dc_config(field_name="filter")
    )


@dataclass
class QueryPollsResponse(DataClassJsonMixin):
    duration: str = dc_field(metadata=dc_config(field_name="duration"))
    polls: "List[PollResponseData]" = dc_field(metadata=dc_config(field_name="polls"))
    next: Optional[str] = dc_field(default=None, metadata=dc_config(field_name="next"))
    prev: Optional[str] = dc_field(default=None, metadata=dc_config(field_name="prev"))


@dataclass
class QueryReactionsRequest(DataClassJsonMixin):
    limit: Optional[int] = dc_field(
        default=None, metadata=dc_config(field_name="limit")
    )
    next: Optional[str] = dc_field(default=None, metadata=dc_config(field_name="next"))
    prev: Optional[str] = dc_field(default=None, metadata=dc_config(field_name="prev"))
    user_id: Optional[str] = dc_field(
        default=None, metadata=dc_config(field_name="user_id")
    )
    sort: "Optional[List[Optional[SortParam]]]" = dc_field(
        default=None, metadata=dc_config(field_name="sort")
    )
    filter: Optional[Dict[str, object]] = dc_field(
        default=None, metadata=dc_config(field_name="filter")
    )
    user: "Optional[UserRequest]" = dc_field(
        default=None, metadata=dc_config(field_name="user")
    )


@dataclass
class QueryReactionsResponse(DataClassJsonMixin):
    duration: str = dc_field(metadata=dc_config(field_name="duration"))
    reactions: "List[ReactionResponse]" = dc_field(
        metadata=dc_config(field_name="reactions")
    )
    next: Optional[str] = dc_field(default=None, metadata=dc_config(field_name="next"))
    prev: Optional[str] = dc_field(default=None, metadata=dc_config(field_name="prev"))


@dataclass
class QueryThreadsRequest(DataClassJsonMixin):
    limit: Optional[int] = dc_field(
        default=None, metadata=dc_config(field_name="limit")
    )
    member_limit: Optional[int] = dc_field(
        default=None, metadata=dc_config(field_name="member_limit")
    )
    next: Optional[str] = dc_field(default=None, metadata=dc_config(field_name="next"))
    participant_limit: Optional[int] = dc_field(
        default=None, metadata=dc_config(field_name="participant_limit")
    )
    prev: Optional[str] = dc_field(default=None, metadata=dc_config(field_name="prev"))
    reply_limit: Optional[int] = dc_field(
        default=None, metadata=dc_config(field_name="reply_limit")
    )
    user_id: Optional[str] = dc_field(
        default=None, metadata=dc_config(field_name="user_id")
    )
    user: "Optional[UserRequest]" = dc_field(
        default=None, metadata=dc_config(field_name="user")
    )


@dataclass
class QueryThreadsResponse(DataClassJsonMixin):
    duration: str = dc_field(metadata=dc_config(field_name="duration"))
    threads: "List[ThreadStateResponse]" = dc_field(
        metadata=dc_config(field_name="threads")
    )
    next: Optional[str] = dc_field(default=None, metadata=dc_config(field_name="next"))
    prev: Optional[str] = dc_field(default=None, metadata=dc_config(field_name="prev"))


@dataclass
class QueryUsersPayload(DataClassJsonMixin):
    filter_conditions: Dict[str, object] = dc_field(
        metadata=dc_config(field_name="filter_conditions")
    )
    include_deactivated_users: Optional[bool] = dc_field(
        default=None, metadata=dc_config(field_name="include_deactivated_users")
    )
    limit: Optional[int] = dc_field(
        default=None, metadata=dc_config(field_name="limit")
    )
    offset: Optional[int] = dc_field(
        default=None, metadata=dc_config(field_name="offset")
    )
    presence: Optional[bool] = dc_field(
        default=None, metadata=dc_config(field_name="presence")
    )
    user_id: Optional[str] = dc_field(
        default=None, metadata=dc_config(field_name="user_id")
    )
    sort: "Optional[List[Optional[SortParam]]]" = dc_field(
        default=None, metadata=dc_config(field_name="sort")
    )
    user: "Optional[UserRequest]" = dc_field(
        default=None, metadata=dc_config(field_name="user")
    )


@dataclass
class QueryUsersResponse(DataClassJsonMixin):
    duration: str = dc_field(metadata=dc_config(field_name="duration"))
    users: "List[FullUserResponse]" = dc_field(metadata=dc_config(field_name="users"))


@dataclass
class RTMPIngress(DataClassJsonMixin):
    address: str = dc_field(metadata=dc_config(field_name="address"))


@dataclass
class Reaction(DataClassJsonMixin):
    created_at: datetime = dc_field(
        metadata=dc_config(
            field_name="created_at",
            encoder=encode_datetime,
            decoder=datetime_from_unix_ns,
            mm_field=fields.DateTime(format="iso"),
        )
    )
    message_id: str = dc_field(metadata=dc_config(field_name="message_id"))
    score: int = dc_field(metadata=dc_config(field_name="score"))
    type: str = dc_field(metadata=dc_config(field_name="type"))
    updated_at: datetime = dc_field(
        metadata=dc_config(
            field_name="updated_at",
            encoder=encode_datetime,
            decoder=datetime_from_unix_ns,
            mm_field=fields.DateTime(format="iso"),
        )
    )
    custom: Dict[str, object] = dc_field(metadata=dc_config(field_name="custom"))
    user_id: Optional[str] = dc_field(
        default=None, metadata=dc_config(field_name="user_id")
    )
    user: "Optional[UserObject]" = dc_field(
        default=None, metadata=dc_config(field_name="user")
    )


@dataclass
class ReactionGroupResponse(DataClassJsonMixin):
    count: int = dc_field(metadata=dc_config(field_name="count"))
    first_reaction_at: datetime = dc_field(
        metadata=dc_config(
            field_name="first_reaction_at",
            encoder=encode_datetime,
            decoder=datetime_from_unix_ns,
            mm_field=fields.DateTime(format="iso"),
        )
    )
    last_reaction_at: datetime = dc_field(
        metadata=dc_config(
            field_name="last_reaction_at",
            encoder=encode_datetime,
            decoder=datetime_from_unix_ns,
            mm_field=fields.DateTime(format="iso"),
        )
    )
    sum_scores: int = dc_field(metadata=dc_config(field_name="sum_scores"))


@dataclass
class ReactionRemovalResponse(DataClassJsonMixin):
    duration: str = dc_field(metadata=dc_config(field_name="duration"))
    message: "Optional[Message]" = dc_field(
        default=None, metadata=dc_config(field_name="message")
    )
    reaction: "Optional[Reaction]" = dc_field(
        default=None, metadata=dc_config(field_name="reaction")
    )


@dataclass
class ReactionRequest(DataClassJsonMixin):
    type: str = dc_field(metadata=dc_config(field_name="type"))
    created_at: Optional[datetime] = dc_field(
        default=None,
        metadata=dc_config(
            field_name="created_at",
            encoder=encode_datetime,
            decoder=datetime_from_unix_ns,
            mm_field=fields.DateTime(format="iso"),
        ),
    )
    score: Optional[int] = dc_field(
        default=None, metadata=dc_config(field_name="score")
    )
    updated_at: Optional[datetime] = dc_field(
        default=None,
        metadata=dc_config(
            field_name="updated_at",
            encoder=encode_datetime,
            decoder=datetime_from_unix_ns,
            mm_field=fields.DateTime(format="iso"),
        ),
    )
    user_id: Optional[str] = dc_field(
        default=None, metadata=dc_config(field_name="user_id")
    )
    custom: Optional[Dict[str, object]] = dc_field(
        default=None, metadata=dc_config(field_name="custom")
    )
    user: "Optional[UserRequest]" = dc_field(
        default=None, metadata=dc_config(field_name="user")
    )


@dataclass
class ReactionResponse(DataClassJsonMixin):
    created_at: datetime = dc_field(
        metadata=dc_config(
            field_name="created_at",
            encoder=encode_datetime,
            decoder=datetime_from_unix_ns,
            mm_field=fields.DateTime(format="iso"),
        )
    )
    message_id: str = dc_field(metadata=dc_config(field_name="message_id"))
    score: int = dc_field(metadata=dc_config(field_name="score"))
    type: str = dc_field(metadata=dc_config(field_name="type"))
    updated_at: datetime = dc_field(
        metadata=dc_config(
            field_name="updated_at",
            encoder=encode_datetime,
            decoder=datetime_from_unix_ns,
            mm_field=fields.DateTime(format="iso"),
        )
    )
    user_id: str = dc_field(metadata=dc_config(field_name="user_id"))
    custom: Dict[str, object] = dc_field(metadata=dc_config(field_name="custom"))
    user: "UserResponse" = dc_field(metadata=dc_config(field_name="user"))


@dataclass
class ReactivateUserRequest(DataClassJsonMixin):
    created_by_id: Optional[str] = dc_field(
        default=None, metadata=dc_config(field_name="created_by_id")
    )
    name: Optional[str] = dc_field(default=None, metadata=dc_config(field_name="name"))
    restore_messages: Optional[bool] = dc_field(
        default=None, metadata=dc_config(field_name="restore_messages")
    )


@dataclass
class ReactivateUserResponse(DataClassJsonMixin):
    duration: str = dc_field(metadata=dc_config(field_name="duration"))
    user: "Optional[UserObject]" = dc_field(
        default=None, metadata=dc_config(field_name="user")
    )


@dataclass
class ReactivateUsersRequest(DataClassJsonMixin):
    user_ids: List[str] = dc_field(metadata=dc_config(field_name="user_ids"))
    created_by_id: Optional[str] = dc_field(
        default=None, metadata=dc_config(field_name="created_by_id")
    )
    restore_channels: Optional[bool] = dc_field(
        default=None, metadata=dc_config(field_name="restore_channels")
    )
    restore_messages: Optional[bool] = dc_field(
        default=None, metadata=dc_config(field_name="restore_messages")
    )


@dataclass
class ReactivateUsersResponse(DataClassJsonMixin):
    duration: str = dc_field(metadata=dc_config(field_name="duration"))
    task_id: str = dc_field(metadata=dc_config(field_name="task_id"))


@dataclass
class Read(DataClassJsonMixin):
    last_read: datetime = dc_field(
        metadata=dc_config(
            field_name="last_read",
            encoder=encode_datetime,
            decoder=datetime_from_unix_ns,
            mm_field=fields.DateTime(format="iso"),
        )
    )
    unread_messages: int = dc_field(metadata=dc_config(field_name="unread_messages"))
    last_read_message_id: Optional[str] = dc_field(
        default=None, metadata=dc_config(field_name="last_read_message_id")
    )
    user: "Optional[UserObject]" = dc_field(
        default=None, metadata=dc_config(field_name="user")
    )


@dataclass
class ReadReceipts(DataClassJsonMixin):
    enabled: Optional[bool] = dc_field(
        default=None, metadata=dc_config(field_name="enabled")
    )


@dataclass
class ReadStateResponse(DataClassJsonMixin):
    last_read: datetime = dc_field(
        metadata=dc_config(
            field_name="last_read",
            encoder=encode_datetime,
            decoder=datetime_from_unix_ns,
            mm_field=fields.DateTime(format="iso"),
        )
    )
    unread_messages: int = dc_field(metadata=dc_config(field_name="unread_messages"))
    user: "UserResponse" = dc_field(metadata=dc_config(field_name="user"))
    last_read_message_id: Optional[str] = dc_field(
        default=None, metadata=dc_config(field_name="last_read_message_id")
    )


@dataclass
class RecordSettings(DataClassJsonMixin):
    audio_only: bool = dc_field(metadata=dc_config(field_name="audio_only"))
    mode: str = dc_field(metadata=dc_config(field_name="mode"))
    quality: str = dc_field(metadata=dc_config(field_name="quality"))
    layout: "Optional[LayoutSettings]" = dc_field(
        default=None, metadata=dc_config(field_name="layout")
    )


@dataclass
class RecordSettingsRequest(DataClassJsonMixin):
    mode: str = dc_field(metadata=dc_config(field_name="mode"))
    audio_only: Optional[bool] = dc_field(
        default=None, metadata=dc_config(field_name="audio_only")
    )
    quality: Optional[str] = dc_field(
        default=None, metadata=dc_config(field_name="quality")
    )
    layout: "Optional[LayoutSettingsRequest]" = dc_field(
        default=None, metadata=dc_config(field_name="layout")
    )


@dataclass
class RecordSettingsResponse(DataClassJsonMixin):
    audio_only: bool = dc_field(metadata=dc_config(field_name="audio_only"))
    mode: str = dc_field(metadata=dc_config(field_name="mode"))
    quality: str = dc_field(metadata=dc_config(field_name="quality"))
    layout: "LayoutSettingsResponse" = dc_field(metadata=dc_config(field_name="layout"))


@dataclass
class Response(DataClassJsonMixin):
    duration: str = dc_field(metadata=dc_config(field_name="duration"))


@dataclass
class RestoreUsersRequest(DataClassJsonMixin):
    user_ids: List[str] = dc_field(metadata=dc_config(field_name="user_ids"))


@dataclass
class RingSettings(DataClassJsonMixin):
    auto_cancel_timeout_ms: int = dc_field(
        metadata=dc_config(field_name="auto_cancel_timeout_ms")
    )
    incoming_call_timeout_ms: int = dc_field(
        metadata=dc_config(field_name="incoming_call_timeout_ms")
    )
    missed_call_timeout_ms: int = dc_field(
        metadata=dc_config(field_name="missed_call_timeout_ms")
    )


@dataclass
class RingSettingsRequest(DataClassJsonMixin):
    auto_cancel_timeout_ms: int = dc_field(
        metadata=dc_config(field_name="auto_cancel_timeout_ms")
    )
    incoming_call_timeout_ms: int = dc_field(
        metadata=dc_config(field_name="incoming_call_timeout_ms")
    )
    missed_call_timeout_ms: Optional[int] = dc_field(
        default=None, metadata=dc_config(field_name="missed_call_timeout_ms")
    )


@dataclass
class RingSettingsResponse(DataClassJsonMixin):
    auto_cancel_timeout_ms: int = dc_field(
        metadata=dc_config(field_name="auto_cancel_timeout_ms")
    )
    incoming_call_timeout_ms: int = dc_field(
        metadata=dc_config(field_name="incoming_call_timeout_ms")
    )
    missed_call_timeout_ms: int = dc_field(
        metadata=dc_config(field_name="missed_call_timeout_ms")
    )


@dataclass
class Role(DataClassJsonMixin):
    created_at: datetime = dc_field(
        metadata=dc_config(
            field_name="created_at",
            encoder=encode_datetime,
            decoder=datetime_from_unix_ns,
            mm_field=fields.DateTime(format="iso"),
        )
    )
    custom: bool = dc_field(metadata=dc_config(field_name="custom"))
    name: str = dc_field(metadata=dc_config(field_name="name"))
    updated_at: datetime = dc_field(
        metadata=dc_config(
            field_name="updated_at",
            encoder=encode_datetime,
            decoder=datetime_from_unix_ns,
            mm_field=fields.DateTime(format="iso"),
        )
    )
    scopes: List[str] = dc_field(metadata=dc_config(field_name="scopes"))


@dataclass
class S3Request(DataClassJsonMixin):
    s3_region: str = dc_field(metadata=dc_config(field_name="s3_region"))
    s3_api_key: Optional[str] = dc_field(
        default=None, metadata=dc_config(field_name="s3_api_key")
    )
    s3_secret: Optional[str] = dc_field(
        default=None, metadata=dc_config(field_name="s3_secret")
    )


@dataclass
class SFULocationResponse(DataClassJsonMixin):
    datacenter: str = dc_field(metadata=dc_config(field_name="datacenter"))
    id: str = dc_field(metadata=dc_config(field_name="id"))
    coordinates: "Coordinates" = dc_field(metadata=dc_config(field_name="coordinates"))
    location: "Location" = dc_field(metadata=dc_config(field_name="location"))


@dataclass
class ScreensharingSettings(DataClassJsonMixin):
    access_request_enabled: bool = dc_field(
        metadata=dc_config(field_name="access_request_enabled")
    )
    enabled: bool = dc_field(metadata=dc_config(field_name="enabled"))
    target_resolution: "Optional[TargetResolution]" = dc_field(
        default=None, metadata=dc_config(field_name="target_resolution")
    )


@dataclass
class ScreensharingSettingsRequest(DataClassJsonMixin):
    access_request_enabled: Optional[bool] = dc_field(
        default=None, metadata=dc_config(field_name="access_request_enabled")
    )
    enabled: Optional[bool] = dc_field(
        default=None, metadata=dc_config(field_name="enabled")
    )
    target_resolution: "Optional[TargetResolution]" = dc_field(
        default=None, metadata=dc_config(field_name="target_resolution")
    )


@dataclass
class ScreensharingSettingsResponse(DataClassJsonMixin):
    access_request_enabled: bool = dc_field(
        metadata=dc_config(field_name="access_request_enabled")
    )
    enabled: bool = dc_field(metadata=dc_config(field_name="enabled"))
    target_resolution: "Optional[TargetResolution]" = dc_field(
        default=None, metadata=dc_config(field_name="target_resolution")
    )


@dataclass
class SearchRequest(DataClassJsonMixin):
    filter_conditions: Dict[str, object] = dc_field(
        metadata=dc_config(field_name="filter_conditions")
    )
    limit: Optional[int] = dc_field(
        default=None, metadata=dc_config(field_name="limit")
    )
    next: Optional[str] = dc_field(default=None, metadata=dc_config(field_name="next"))
    offset: Optional[int] = dc_field(
        default=None, metadata=dc_config(field_name="offset")
    )
    query: Optional[str] = dc_field(
        default=None, metadata=dc_config(field_name="query")
    )
    sort: "Optional[List[Optional[SortParam]]]" = dc_field(
        default=None, metadata=dc_config(field_name="sort")
    )
    message_filter_conditions: Optional[Dict[str, object]] = dc_field(
        default=None, metadata=dc_config(field_name="message_filter_conditions")
    )


@dataclass
class SearchResponse(DataClassJsonMixin):
    duration: str = dc_field(metadata=dc_config(field_name="duration"))
    results: "List[SearchResult]" = dc_field(metadata=dc_config(field_name="results"))
    next: Optional[str] = dc_field(default=None, metadata=dc_config(field_name="next"))
    previous: Optional[str] = dc_field(
        default=None, metadata=dc_config(field_name="previous")
    )
    results_warning: "Optional[SearchWarning]" = dc_field(
        default=None, metadata=dc_config(field_name="results_warning")
    )


@dataclass
class SearchResult(DataClassJsonMixin):
    message: "Optional[SearchResultMessage]" = dc_field(
        default=None, metadata=dc_config(field_name="message")
    )


@dataclass
class SearchResultMessage(DataClassJsonMixin):
    cid: str = dc_field(metadata=dc_config(field_name="cid"))
    created_at: datetime = dc_field(
        metadata=dc_config(
            field_name="created_at",
            encoder=encode_datetime,
            decoder=datetime_from_unix_ns,
            mm_field=fields.DateTime(format="iso"),
        )
    )
    deleted_reply_count: int = dc_field(
        metadata=dc_config(field_name="deleted_reply_count")
    )
    html: str = dc_field(metadata=dc_config(field_name="html"))
    id: str = dc_field(metadata=dc_config(field_name="id"))
    pinned: bool = dc_field(metadata=dc_config(field_name="pinned"))
    reply_count: int = dc_field(metadata=dc_config(field_name="reply_count"))
    shadowed: bool = dc_field(metadata=dc_config(field_name="shadowed"))
    silent: bool = dc_field(metadata=dc_config(field_name="silent"))
    text: str = dc_field(metadata=dc_config(field_name="text"))
    type: str = dc_field(metadata=dc_config(field_name="type"))
    updated_at: datetime = dc_field(
        metadata=dc_config(
            field_name="updated_at",
            encoder=encode_datetime,
            decoder=datetime_from_unix_ns,
            mm_field=fields.DateTime(format="iso"),
        )
    )
    attachments: "List[Optional[Attachment]]" = dc_field(
        metadata=dc_config(field_name="attachments")
    )
    latest_reactions: "List[Optional[Reaction]]" = dc_field(
        metadata=dc_config(field_name="latest_reactions")
    )
    mentioned_users: "List[UserObject]" = dc_field(
        metadata=dc_config(field_name="mentioned_users")
    )
    own_reactions: "List[Optional[Reaction]]" = dc_field(
        metadata=dc_config(field_name="own_reactions")
    )
    custom: Dict[str, object] = dc_field(metadata=dc_config(field_name="custom"))
    reaction_counts: "Dict[str, int]" = dc_field(
        metadata=dc_config(field_name="reaction_counts")
    )
    reaction_groups: "Dict[str, Optional[ReactionGroupResponse]]" = dc_field(
        metadata=dc_config(field_name="reaction_groups")
    )
    reaction_scores: "Dict[str, int]" = dc_field(
        metadata=dc_config(field_name="reaction_scores")
    )
    before_message_send_failed: Optional[bool] = dc_field(
        default=None, metadata=dc_config(field_name="before_message_send_failed")
    )
    command: Optional[str] = dc_field(
        default=None, metadata=dc_config(field_name="command")
    )
    deleted_at: Optional[datetime] = dc_field(
        default=None,
        metadata=dc_config(
            field_name="deleted_at",
            encoder=encode_datetime,
            decoder=datetime_from_unix_ns,
            mm_field=fields.DateTime(format="iso"),
        ),
    )
    message_text_updated_at: Optional[datetime] = dc_field(
        default=None,
        metadata=dc_config(
            field_name="message_text_updated_at",
            encoder=encode_datetime,
            decoder=datetime_from_unix_ns,
            mm_field=fields.DateTime(format="iso"),
        ),
    )
    mml: Optional[str] = dc_field(default=None, metadata=dc_config(field_name="mml"))
    parent_id: Optional[str] = dc_field(
        default=None, metadata=dc_config(field_name="parent_id")
    )
    pin_expires: Optional[datetime] = dc_field(
        default=None,
        metadata=dc_config(
            field_name="pin_expires",
            encoder=encode_datetime,
            decoder=datetime_from_unix_ns,
            mm_field=fields.DateTime(format="iso"),
        ),
    )
    pinned_at: Optional[datetime] = dc_field(
        default=None,
        metadata=dc_config(
            field_name="pinned_at",
            encoder=encode_datetime,
            decoder=datetime_from_unix_ns,
            mm_field=fields.DateTime(format="iso"),
        ),
    )
    poll_id: Optional[str] = dc_field(
        default=None, metadata=dc_config(field_name="poll_id")
    )
    quoted_message_id: Optional[str] = dc_field(
        default=None, metadata=dc_config(field_name="quoted_message_id")
    )
    show_in_channel: Optional[bool] = dc_field(
        default=None, metadata=dc_config(field_name="show_in_channel")
    )
    thread_participants: "Optional[List[UserObject]]" = dc_field(
        default=None, metadata=dc_config(field_name="thread_participants")
    )
    channel: "Optional[ChannelResponse]" = dc_field(
        default=None, metadata=dc_config(field_name="channel")
    )
    i18n: "Optional[Dict[str, str]]" = dc_field(
        default=None, metadata=dc_config(field_name="i18n")
    )
    image_labels: "Optional[Dict[str, List[str]]]" = dc_field(
        default=None, metadata=dc_config(field_name="image_labels")
    )
    pinned_by: "Optional[UserObject]" = dc_field(
        default=None, metadata=dc_config(field_name="pinned_by")
    )
    poll: "Optional[Poll]" = dc_field(
        default=None, metadata=dc_config(field_name="poll")
    )
    quoted_message: "Optional[Message]" = dc_field(
        default=None, metadata=dc_config(field_name="quoted_message")
    )
    user: "Optional[UserObject]" = dc_field(
        default=None, metadata=dc_config(field_name="user")
    )


@dataclass
class SearchWarning(DataClassJsonMixin):
    warning_code: int = dc_field(metadata=dc_config(field_name="warning_code"))
    warning_description: str = dc_field(
        metadata=dc_config(field_name="warning_description")
    )
    channel_search_count: Optional[int] = dc_field(
        default=None, metadata=dc_config(field_name="channel_search_count")
    )
    channel_search_cids: Optional[List[str]] = dc_field(
        default=None, metadata=dc_config(field_name="channel_search_cids")
    )


@dataclass
class SendCallEventRequest(DataClassJsonMixin):
    user_id: Optional[str] = dc_field(
        default=None, metadata=dc_config(field_name="user_id")
    )
    custom: Optional[Dict[str, object]] = dc_field(
        default=None, metadata=dc_config(field_name="custom")
    )
    user: "Optional[UserRequest]" = dc_field(
        default=None, metadata=dc_config(field_name="user")
    )


@dataclass
class SendCallEventResponse(DataClassJsonMixin):
    duration: str = dc_field(metadata=dc_config(field_name="duration"))


@dataclass
class SendEventRequest(DataClassJsonMixin):
    event: "EventRequest" = dc_field(metadata=dc_config(field_name="event"))


@dataclass
class SendMessageRequest(DataClassJsonMixin):
    message: "MessageRequest" = dc_field(metadata=dc_config(field_name="message"))
    force_moderation: Optional[bool] = dc_field(
        default=None, metadata=dc_config(field_name="force_moderation")
    )
    keep_channel_hidden: Optional[bool] = dc_field(
        default=None, metadata=dc_config(field_name="keep_channel_hidden")
    )
    pending: Optional[bool] = dc_field(
        default=None, metadata=dc_config(field_name="pending")
    )
    skip_enrich_url: Optional[bool] = dc_field(
        default=None, metadata=dc_config(field_name="skip_enrich_url")
    )
    skip_push: Optional[bool] = dc_field(
        default=None, metadata=dc_config(field_name="skip_push")
    )
    pending_message_metadata: "Optional[Dict[str, str]]" = dc_field(
        default=None, metadata=dc_config(field_name="pending_message_metadata")
    )


@dataclass
class SendMessageResponse(DataClassJsonMixin):
    duration: str = dc_field(metadata=dc_config(field_name="duration"))
    message: "MessageResponse" = dc_field(metadata=dc_config(field_name="message"))
    pending_message_metadata: "Optional[Dict[str, str]]" = dc_field(
        default=None, metadata=dc_config(field_name="pending_message_metadata")
    )


@dataclass
class SendReactionRequest(DataClassJsonMixin):
    reaction: "ReactionRequest" = dc_field(metadata=dc_config(field_name="reaction"))
    enforce_unique: Optional[bool] = dc_field(
        default=None, metadata=dc_config(field_name="enforce_unique")
    )
    skip_push: Optional[bool] = dc_field(
        default=None, metadata=dc_config(field_name="skip_push")
    )


@dataclass
class SendReactionResponse(DataClassJsonMixin):
    duration: str = dc_field(metadata=dc_config(field_name="duration"))
    message: "MessageResponse" = dc_field(metadata=dc_config(field_name="message"))
    reaction: "ReactionResponse" = dc_field(metadata=dc_config(field_name="reaction"))


@dataclass
class SendUserCustomEventRequest(DataClassJsonMixin):
    event: "UserCustomEventRequest" = dc_field(metadata=dc_config(field_name="event"))


@dataclass
class ShowChannelRequest(DataClassJsonMixin):
    user_id: Optional[str] = dc_field(
        default=None, metadata=dc_config(field_name="user_id")
    )
    user: "Optional[UserRequest]" = dc_field(
        default=None, metadata=dc_config(field_name="user")
    )


@dataclass
class ShowChannelResponse(DataClassJsonMixin):
    duration: str = dc_field(metadata=dc_config(field_name="duration"))


@dataclass
class SortParam(DataClassJsonMixin):
    direction: Optional[int] = dc_field(
        default=None, metadata=dc_config(field_name="direction")
    )
    field: Optional[str] = dc_field(
        default=None, metadata=dc_config(field_name="field")
    )


@dataclass
class StartHLSBroadcastingRequest(DataClassJsonMixin):
    pass


@dataclass
class StartHLSBroadcastingResponse(DataClassJsonMixin):
    duration: str = dc_field(metadata=dc_config(field_name="duration"))
    playlist_url: str = dc_field(metadata=dc_config(field_name="playlist_url"))


@dataclass
class StartRecordingRequest(DataClassJsonMixin):
    recording_external_storage: Optional[str] = dc_field(
        default=None, metadata=dc_config(field_name="recording_external_storage")
    )


@dataclass
class StartRecordingResponse(DataClassJsonMixin):
    duration: str = dc_field(metadata=dc_config(field_name="duration"))


@dataclass
class StartTranscriptionRequest(DataClassJsonMixin):
    transcription_external_storage: Optional[str] = dc_field(
        default=None, metadata=dc_config(field_name="transcription_external_storage")
    )


@dataclass
class StartTranscriptionResponse(DataClassJsonMixin):
    duration: str = dc_field(metadata=dc_config(field_name="duration"))


@dataclass
class Stats(DataClassJsonMixin):
    average_seconds: float = dc_field(metadata=dc_config(field_name="average_seconds"))
    max_seconds: float = dc_field(metadata=dc_config(field_name="max_seconds"))


@dataclass
class StopHLSBroadcastingRequest(DataClassJsonMixin):
    pass


@dataclass
class StopHLSBroadcastingResponse(DataClassJsonMixin):
    duration: str = dc_field(metadata=dc_config(field_name="duration"))


@dataclass
class StopLiveRequest(DataClassJsonMixin):
    pass


@dataclass
class StopLiveResponse(DataClassJsonMixin):
    duration: str = dc_field(metadata=dc_config(field_name="duration"))
    call: "CallResponse" = dc_field(metadata=dc_config(field_name="call"))


@dataclass
class StopRecordingRequest(DataClassJsonMixin):
    pass


@dataclass
class StopRecordingResponse(DataClassJsonMixin):
    duration: str = dc_field(metadata=dc_config(field_name="duration"))


@dataclass
class StopTranscriptionRequest(DataClassJsonMixin):
    pass


@dataclass
class StopTranscriptionResponse(DataClassJsonMixin):
    duration: str = dc_field(metadata=dc_config(field_name="duration"))


@dataclass
class Subsession(DataClassJsonMixin):
    ended_at: int = dc_field(metadata=dc_config(field_name="ended_at"))
    joined_at: int = dc_field(metadata=dc_config(field_name="joined_at"))
    sfu_id: str = dc_field(metadata=dc_config(field_name="sfu_id"))
    pub_sub_hint: "Optional[MediaPubSubHint]" = dc_field(
        default=None, metadata=dc_config(field_name="pub_sub_hint")
    )


@dataclass
class TargetResolution(DataClassJsonMixin):
    bitrate: int = dc_field(metadata=dc_config(field_name="bitrate"))
    height: int = dc_field(metadata=dc_config(field_name="height"))
    width: int = dc_field(metadata=dc_config(field_name="width"))


@dataclass
class Thread(DataClassJsonMixin):
    channel_cid: str = dc_field(metadata=dc_config(field_name="channel_cid"))
    created_at: datetime = dc_field(
        metadata=dc_config(
            field_name="created_at",
            encoder=encode_datetime,
            decoder=datetime_from_unix_ns,
            mm_field=fields.DateTime(format="iso"),
        )
    )
    parent_message_id: str = dc_field(
        metadata=dc_config(field_name="parent_message_id")
    )
    title: str = dc_field(metadata=dc_config(field_name="title"))
    updated_at: datetime = dc_field(
        metadata=dc_config(
            field_name="updated_at",
            encoder=encode_datetime,
            decoder=datetime_from_unix_ns,
            mm_field=fields.DateTime(format="iso"),
        )
    )
    custom: Dict[str, object] = dc_field(metadata=dc_config(field_name="custom"))
    deleted_at: Optional[datetime] = dc_field(
        default=None,
        metadata=dc_config(
            field_name="deleted_at",
            encoder=encode_datetime,
            decoder=datetime_from_unix_ns,
            mm_field=fields.DateTime(format="iso"),
        ),
    )
    last_message_at: Optional[datetime] = dc_field(
        default=None,
        metadata=dc_config(
            field_name="last_message_at",
            encoder=encode_datetime,
            decoder=datetime_from_unix_ns,
            mm_field=fields.DateTime(format="iso"),
        ),
    )
    participant_count: Optional[int] = dc_field(
        default=None, metadata=dc_config(field_name="participant_count")
    )
    reply_count: Optional[int] = dc_field(
        default=None, metadata=dc_config(field_name="reply_count")
    )
    thread_participants: "Optional[List[Optional[ThreadParticipant]]]" = dc_field(
        default=None, metadata=dc_config(field_name="thread_participants")
    )
    channel: "Optional[Channel]" = dc_field(
        default=None, metadata=dc_config(field_name="channel")
    )
    created_by: "Optional[UserObject]" = dc_field(
        default=None, metadata=dc_config(field_name="created_by")
    )
    parent_message: "Optional[Message]" = dc_field(
        default=None, metadata=dc_config(field_name="parent_message")
    )


@dataclass
class ThreadParticipant(DataClassJsonMixin):
    app_pk: int = dc_field(metadata=dc_config(field_name="app_pk"))
    channel_cid: str = dc_field(metadata=dc_config(field_name="channel_cid"))
    created_at: datetime = dc_field(
        metadata=dc_config(
            field_name="created_at",
            encoder=encode_datetime,
            decoder=datetime_from_unix_ns,
            mm_field=fields.DateTime(format="iso"),
        )
    )
    last_read_at: datetime = dc_field(
        metadata=dc_config(
            field_name="last_read_at",
            encoder=encode_datetime,
            decoder=datetime_from_unix_ns,
            mm_field=fields.DateTime(format="iso"),
        )
    )
    custom: Dict[str, object] = dc_field(metadata=dc_config(field_name="custom"))
    last_thread_message_at: Optional[datetime] = dc_field(
        default=None,
        metadata=dc_config(
            field_name="last_thread_message_at",
            encoder=encode_datetime,
            decoder=datetime_from_unix_ns,
            mm_field=fields.DateTime(format="iso"),
        ),
    )
    left_thread_at: Optional[datetime] = dc_field(
        default=None,
        metadata=dc_config(
            field_name="left_thread_at",
            encoder=encode_datetime,
            decoder=datetime_from_unix_ns,
            mm_field=fields.DateTime(format="iso"),
        ),
    )
    thread_id: Optional[str] = dc_field(
        default=None, metadata=dc_config(field_name="thread_id")
    )
    user_id: Optional[str] = dc_field(
        default=None, metadata=dc_config(field_name="user_id")
    )
    user: "Optional[UserObject]" = dc_field(
        default=None, metadata=dc_config(field_name="user")
    )


@dataclass
class ThreadResponse(DataClassJsonMixin):
    channel_cid: str = dc_field(metadata=dc_config(field_name="channel_cid"))
    created_at: datetime = dc_field(
        metadata=dc_config(
            field_name="created_at",
            encoder=encode_datetime,
            decoder=datetime_from_unix_ns,
            mm_field=fields.DateTime(format="iso"),
        )
    )
    created_by_user_id: str = dc_field(
        metadata=dc_config(field_name="created_by_user_id")
    )
    parent_message_id: str = dc_field(
        metadata=dc_config(field_name="parent_message_id")
    )
    title: str = dc_field(metadata=dc_config(field_name="title"))
    updated_at: datetime = dc_field(
        metadata=dc_config(
            field_name="updated_at",
            encoder=encode_datetime,
            decoder=datetime_from_unix_ns,
            mm_field=fields.DateTime(format="iso"),
        )
    )
    custom: Dict[str, object] = dc_field(metadata=dc_config(field_name="custom"))
    deleted_at: Optional[datetime] = dc_field(
        default=None,
        metadata=dc_config(
            field_name="deleted_at",
            encoder=encode_datetime,
            decoder=datetime_from_unix_ns,
            mm_field=fields.DateTime(format="iso"),
        ),
    )
    last_message_at: Optional[datetime] = dc_field(
        default=None,
        metadata=dc_config(
            field_name="last_message_at",
            encoder=encode_datetime,
            decoder=datetime_from_unix_ns,
            mm_field=fields.DateTime(format="iso"),
        ),
    )
    participant_count: Optional[int] = dc_field(
        default=None, metadata=dc_config(field_name="participant_count")
    )
    reply_count: Optional[int] = dc_field(
        default=None, metadata=dc_config(field_name="reply_count")
    )
    thread_participants: "Optional[List[Optional[ThreadParticipant]]]" = dc_field(
        default=None, metadata=dc_config(field_name="thread_participants")
    )
    channel: "Optional[ChannelResponse]" = dc_field(
        default=None, metadata=dc_config(field_name="channel")
    )
    created_by: "Optional[UserObject]" = dc_field(
        default=None, metadata=dc_config(field_name="created_by")
    )
    parent_message: "Optional[Message]" = dc_field(
        default=None, metadata=dc_config(field_name="parent_message")
    )


@dataclass
class ThreadState(DataClassJsonMixin):
    channel_cid: str = dc_field(metadata=dc_config(field_name="channel_cid"))
    created_at: datetime = dc_field(
        metadata=dc_config(
            field_name="created_at",
            encoder=encode_datetime,
            decoder=datetime_from_unix_ns,
            mm_field=fields.DateTime(format="iso"),
        )
    )
    parent_message_id: str = dc_field(
        metadata=dc_config(field_name="parent_message_id")
    )
    title: str = dc_field(metadata=dc_config(field_name="title"))
    updated_at: datetime = dc_field(
        metadata=dc_config(
            field_name="updated_at",
            encoder=encode_datetime,
            decoder=datetime_from_unix_ns,
            mm_field=fields.DateTime(format="iso"),
        )
    )
    latest_replies: "List[Optional[Message]]" = dc_field(
        metadata=dc_config(field_name="latest_replies")
    )
    custom: Dict[str, object] = dc_field(metadata=dc_config(field_name="custom"))
    deleted_at: Optional[datetime] = dc_field(
        default=None,
        metadata=dc_config(
            field_name="deleted_at",
            encoder=encode_datetime,
            decoder=datetime_from_unix_ns,
            mm_field=fields.DateTime(format="iso"),
        ),
    )
    last_message_at: Optional[datetime] = dc_field(
        default=None,
        metadata=dc_config(
            field_name="last_message_at",
            encoder=encode_datetime,
            decoder=datetime_from_unix_ns,
            mm_field=fields.DateTime(format="iso"),
        ),
    )
    participant_count: Optional[int] = dc_field(
        default=None, metadata=dc_config(field_name="participant_count")
    )
    reply_count: Optional[int] = dc_field(
        default=None, metadata=dc_config(field_name="reply_count")
    )
    read: "Optional[List[Optional[Read]]]" = dc_field(
        default=None, metadata=dc_config(field_name="read")
    )
    thread_participants: "Optional[List[Optional[ThreadParticipant]]]" = dc_field(
        default=None, metadata=dc_config(field_name="thread_participants")
    )
    channel: "Optional[Channel]" = dc_field(
        default=None, metadata=dc_config(field_name="channel")
    )
    created_by: "Optional[UserObject]" = dc_field(
        default=None, metadata=dc_config(field_name="created_by")
    )
    parent_message: "Optional[Message]" = dc_field(
        default=None, metadata=dc_config(field_name="parent_message")
    )


@dataclass
class ThreadStateResponse(DataClassJsonMixin):
    channel_cid: str = dc_field(metadata=dc_config(field_name="channel_cid"))
    created_at: datetime = dc_field(
        metadata=dc_config(
            field_name="created_at",
            encoder=encode_datetime,
            decoder=datetime_from_unix_ns,
            mm_field=fields.DateTime(format="iso"),
        )
    )
    created_by_user_id: str = dc_field(
        metadata=dc_config(field_name="created_by_user_id")
    )
    parent_message_id: str = dc_field(
        metadata=dc_config(field_name="parent_message_id")
    )
    title: str = dc_field(metadata=dc_config(field_name="title"))
    updated_at: datetime = dc_field(
        metadata=dc_config(
            field_name="updated_at",
            encoder=encode_datetime,
            decoder=datetime_from_unix_ns,
            mm_field=fields.DateTime(format="iso"),
        )
    )
    latest_replies: "List[Optional[Message]]" = dc_field(
        metadata=dc_config(field_name="latest_replies")
    )
    custom: Dict[str, object] = dc_field(metadata=dc_config(field_name="custom"))
    deleted_at: Optional[datetime] = dc_field(
        default=None,
        metadata=dc_config(
            field_name="deleted_at",
            encoder=encode_datetime,
            decoder=datetime_from_unix_ns,
            mm_field=fields.DateTime(format="iso"),
        ),
    )
    last_message_at: Optional[datetime] = dc_field(
        default=None,
        metadata=dc_config(
            field_name="last_message_at",
            encoder=encode_datetime,
            decoder=datetime_from_unix_ns,
            mm_field=fields.DateTime(format="iso"),
        ),
    )
    participant_count: Optional[int] = dc_field(
        default=None, metadata=dc_config(field_name="participant_count")
    )
    reply_count: Optional[int] = dc_field(
        default=None, metadata=dc_config(field_name="reply_count")
    )
    read: "Optional[List[Optional[Read]]]" = dc_field(
        default=None, metadata=dc_config(field_name="read")
    )
    thread_participants: "Optional[List[Optional[ThreadParticipant]]]" = dc_field(
        default=None, metadata=dc_config(field_name="thread_participants")
    )
    channel: "Optional[ChannelResponse]" = dc_field(
        default=None, metadata=dc_config(field_name="channel")
    )
    created_by: "Optional[UserObject]" = dc_field(
        default=None, metadata=dc_config(field_name="created_by")
    )
    parent_message: "Optional[Message]" = dc_field(
        default=None, metadata=dc_config(field_name="parent_message")
    )


@dataclass
class Thresholds(DataClassJsonMixin):
    explicit: "Optional[LabelThresholds]" = dc_field(
        default=None, metadata=dc_config(field_name="explicit")
    )
    spam: "Optional[LabelThresholds]" = dc_field(
        default=None, metadata=dc_config(field_name="spam")
    )
    toxic: "Optional[LabelThresholds]" = dc_field(
        default=None, metadata=dc_config(field_name="toxic")
    )


@dataclass
class ThumbnailResponse(DataClassJsonMixin):
    image_url: str = dc_field(metadata=dc_config(field_name="image_url"))


@dataclass
class ThumbnailsSettings(DataClassJsonMixin):
    enabled: bool = dc_field(metadata=dc_config(field_name="enabled"))


@dataclass
class ThumbnailsSettingsRequest(DataClassJsonMixin):
    enabled: Optional[bool] = dc_field(
        default=None, metadata=dc_config(field_name="enabled")
    )


@dataclass
class ThumbnailsSettingsResponse(DataClassJsonMixin):
    enabled: bool = dc_field(metadata=dc_config(field_name="enabled"))


@dataclass
class TranscriptionSettings(DataClassJsonMixin):
    closed_caption_mode: str = dc_field(
        metadata=dc_config(field_name="closed_caption_mode")
    )
    mode: str = dc_field(metadata=dc_config(field_name="mode"))
    languages: List[str] = dc_field(metadata=dc_config(field_name="languages"))


@dataclass
class TranscriptionSettingsRequest(DataClassJsonMixin):
    mode: str = dc_field(metadata=dc_config(field_name="mode"))
    closed_caption_mode: Optional[str] = dc_field(
        default=None, metadata=dc_config(field_name="closed_caption_mode")
    )
    languages: Optional[List[str]] = dc_field(
        default=None, metadata=dc_config(field_name="languages")
    )


@dataclass
class TranscriptionSettingsResponse(DataClassJsonMixin):
    closed_caption_mode: str = dc_field(
        metadata=dc_config(field_name="closed_caption_mode")
    )
    mode: str = dc_field(metadata=dc_config(field_name="mode"))
    languages: List[str] = dc_field(metadata=dc_config(field_name="languages"))


@dataclass
class TranslateMessageRequest(DataClassJsonMixin):
    language: str = dc_field(metadata=dc_config(field_name="language"))


@dataclass
class TruncateChannelRequest(DataClassJsonMixin):
    hard_delete: Optional[bool] = dc_field(
        default=None, metadata=dc_config(field_name="hard_delete")
    )
    skip_push: Optional[bool] = dc_field(
        default=None, metadata=dc_config(field_name="skip_push")
    )
    truncated_at: Optional[datetime] = dc_field(
        default=None,
        metadata=dc_config(
            field_name="truncated_at",
            encoder=encode_datetime,
            decoder=datetime_from_unix_ns,
            mm_field=fields.DateTime(format="iso"),
        ),
    )
    user_id: Optional[str] = dc_field(
        default=None, metadata=dc_config(field_name="user_id")
    )
    message: "Optional[MessageRequest]" = dc_field(
        default=None, metadata=dc_config(field_name="message")
    )
    user: "Optional[UserRequest]" = dc_field(
        default=None, metadata=dc_config(field_name="user")
    )


@dataclass
class TruncateChannelResponse(DataClassJsonMixin):
    duration: str = dc_field(metadata=dc_config(field_name="duration"))
    channel: "Optional[ChannelResponse]" = dc_field(
        default=None, metadata=dc_config(field_name="channel")
    )
    message: "Optional[Message]" = dc_field(
        default=None, metadata=dc_config(field_name="message")
    )


@dataclass
class TypingIndicators(DataClassJsonMixin):
    enabled: Optional[bool] = dc_field(
        default=None, metadata=dc_config(field_name="enabled")
    )


@dataclass
class UnblockUserRequest(DataClassJsonMixin):
    user_id: str = dc_field(metadata=dc_config(field_name="user_id"))


@dataclass
class UnblockUserResponse(DataClassJsonMixin):
    duration: str = dc_field(metadata=dc_config(field_name="duration"))


@dataclass
class UnblockUsersRequest(DataClassJsonMixin):
    blocked_user_id: str = dc_field(metadata=dc_config(field_name="blocked_user_id"))
    user_id: Optional[str] = dc_field(
        default=None, metadata=dc_config(field_name="user_id")
    )
    user: "Optional[UserRequest]" = dc_field(
        default=None, metadata=dc_config(field_name="user")
    )


@dataclass
class UnblockUsersResponse(DataClassJsonMixin):
    duration: str = dc_field(metadata=dc_config(field_name="duration"))


@dataclass
class UnmuteChannelRequest(DataClassJsonMixin):
    expiration: Optional[int] = dc_field(
        default=None, metadata=dc_config(field_name="expiration")
    )
    user_id: Optional[str] = dc_field(
        default=None, metadata=dc_config(field_name="user_id")
    )
    channel_cids: Optional[List[str]] = dc_field(
        default=None, metadata=dc_config(field_name="channel_cids")
    )
    user: "Optional[UserRequest]" = dc_field(
        default=None, metadata=dc_config(field_name="user")
    )


@dataclass
class UnmuteResponse(DataClassJsonMixin):
    duration: str = dc_field(metadata=dc_config(field_name="duration"))
    non_existing_users: Optional[List[str]] = dc_field(
        default=None, metadata=dc_config(field_name="non_existing_users")
    )


@dataclass
class UnmuteUserRequest(DataClassJsonMixin):
    timeout: int = dc_field(metadata=dc_config(field_name="timeout"))
    user_id: Optional[str] = dc_field(
        default=None, metadata=dc_config(field_name="user_id")
    )
    target_ids: Optional[List[str]] = dc_field(
        default=None, metadata=dc_config(field_name="target_ids")
    )
    user: "Optional[UserRequest]" = dc_field(
        default=None, metadata=dc_config(field_name="user")
    )


@dataclass
class UnpinRequest(DataClassJsonMixin):
    session_id: str = dc_field(metadata=dc_config(field_name="session_id"))
    user_id: str = dc_field(metadata=dc_config(field_name="user_id"))


@dataclass
class UnpinResponse(DataClassJsonMixin):
    duration: str = dc_field(metadata=dc_config(field_name="duration"))


@dataclass
class UnreadCountsBatchRequest(DataClassJsonMixin):
    user_ids: List[str] = dc_field(metadata=dc_config(field_name="user_ids"))


@dataclass
class UnreadCountsBatchResponse(DataClassJsonMixin):
    duration: str = dc_field(metadata=dc_config(field_name="duration"))
    counts_by_user: "Dict[str, Optional[UnreadCountsResponse]]" = dc_field(
        metadata=dc_config(field_name="counts_by_user")
    )


@dataclass
class UnreadCountsChannel(DataClassJsonMixin):
    channel_id: str = dc_field(metadata=dc_config(field_name="channel_id"))
    last_read: datetime = dc_field(
        metadata=dc_config(
            field_name="last_read",
            encoder=encode_datetime,
            decoder=datetime_from_unix_ns,
            mm_field=fields.DateTime(format="iso"),
        )
    )
    unread_count: int = dc_field(metadata=dc_config(field_name="unread_count"))


@dataclass
class UnreadCountsChannelType(DataClassJsonMixin):
    channel_count: int = dc_field(metadata=dc_config(field_name="channel_count"))
    channel_type: str = dc_field(metadata=dc_config(field_name="channel_type"))
    unread_count: int = dc_field(metadata=dc_config(field_name="unread_count"))


@dataclass
class UnreadCountsResponse(DataClassJsonMixin):
    total_unread_count: int = dc_field(
        metadata=dc_config(field_name="total_unread_count")
    )
    total_unread_threads_count: int = dc_field(
        metadata=dc_config(field_name="total_unread_threads_count")
    )
    channel_type: "List[UnreadCountsChannelType]" = dc_field(
        metadata=dc_config(field_name="channel_type")
    )
    channels: "List[UnreadCountsChannel]" = dc_field(
        metadata=dc_config(field_name="channels")
    )
    threads: "List[UnreadCountsThread]" = dc_field(
        metadata=dc_config(field_name="threads")
    )


@dataclass
class UnreadCountsThread(DataClassJsonMixin):
    last_read: datetime = dc_field(
        metadata=dc_config(
            field_name="last_read",
            encoder=encode_datetime,
            decoder=datetime_from_unix_ns,
            mm_field=fields.DateTime(format="iso"),
        )
    )
    last_read_message_id: str = dc_field(
        metadata=dc_config(field_name="last_read_message_id")
    )
    parent_message_id: str = dc_field(
        metadata=dc_config(field_name="parent_message_id")
    )
    unread_count: int = dc_field(metadata=dc_config(field_name="unread_count"))


@dataclass
class UpdateAppRequest(DataClassJsonMixin):
    async_url_enrich_enabled: Optional[bool] = dc_field(
        default=None, metadata=dc_config(field_name="async_url_enrich_enabled")
    )
    auto_translation_enabled: Optional[bool] = dc_field(
        default=None, metadata=dc_config(field_name="auto_translation_enabled")
    )
    before_message_send_hook_url: Optional[str] = dc_field(
        default=None, metadata=dc_config(field_name="before_message_send_hook_url")
    )
    cdn_expiration_seconds: Optional[int] = dc_field(
        default=None, metadata=dc_config(field_name="cdn_expiration_seconds")
    )
    channel_hide_members_only: Optional[bool] = dc_field(
        default=None, metadata=dc_config(field_name="channel_hide_members_only")
    )
    custom_action_handler_url: Optional[str] = dc_field(
        default=None, metadata=dc_config(field_name="custom_action_handler_url")
    )
    disable_auth_checks: Optional[bool] = dc_field(
        default=None, metadata=dc_config(field_name="disable_auth_checks")
    )
    disable_permissions_checks: Optional[bool] = dc_field(
        default=None, metadata=dc_config(field_name="disable_permissions_checks")
    )
    enforce_unique_usernames: Optional[str] = dc_field(
        default=None, metadata=dc_config(field_name="enforce_unique_usernames")
    )
    image_moderation_enabled: Optional[bool] = dc_field(
        default=None, metadata=dc_config(field_name="image_moderation_enabled")
    )
    migrate_permissions_to_v2: Optional[bool] = dc_field(
        default=None, metadata=dc_config(field_name="migrate_permissions_to_v2")
    )
    multi_tenant_enabled: Optional[bool] = dc_field(
        default=None, metadata=dc_config(field_name="multi_tenant_enabled")
    )
    permission_version: Optional[str] = dc_field(
        default=None, metadata=dc_config(field_name="permission_version")
    )
    reminders_interval: Optional[int] = dc_field(
        default=None, metadata=dc_config(field_name="reminders_interval")
    )
    reminders_max_members: Optional[int] = dc_field(
        default=None, metadata=dc_config(field_name="reminders_max_members")
    )
    revoke_tokens_issued_before: Optional[datetime] = dc_field(
        default=None,
        metadata=dc_config(
            field_name="revoke_tokens_issued_before",
            encoder=encode_datetime,
            decoder=datetime_from_unix_ns,
            mm_field=fields.DateTime(format="iso"),
        ),
    )
    sns_key: Optional[str] = dc_field(
        default=None, metadata=dc_config(field_name="sns_key")
    )
    sns_secret: Optional[str] = dc_field(
        default=None, metadata=dc_config(field_name="sns_secret")
    )
    sns_topic_arn: Optional[str] = dc_field(
        default=None, metadata=dc_config(field_name="sns_topic_arn")
    )
    sqs_key: Optional[str] = dc_field(
        default=None, metadata=dc_config(field_name="sqs_key")
    )
    sqs_secret: Optional[str] = dc_field(
        default=None, metadata=dc_config(field_name="sqs_secret")
    )
    sqs_url: Optional[str] = dc_field(
        default=None, metadata=dc_config(field_name="sqs_url")
    )
    video_provider: Optional[str] = dc_field(
        default=None, metadata=dc_config(field_name="video_provider")
    )
    webhook_url: Optional[str] = dc_field(
        default=None, metadata=dc_config(field_name="webhook_url")
    )
    image_moderation_block_labels: Optional[List[str]] = dc_field(
        default=None, metadata=dc_config(field_name="image_moderation_block_labels")
    )
    image_moderation_labels: Optional[List[str]] = dc_field(
        default=None, metadata=dc_config(field_name="image_moderation_labels")
    )
    user_search_disallowed_roles: Optional[List[str]] = dc_field(
        default=None, metadata=dc_config(field_name="user_search_disallowed_roles")
    )
    webhook_events: Optional[List[str]] = dc_field(
        default=None, metadata=dc_config(field_name="webhook_events")
    )
    agora_options: "Optional[Config]" = dc_field(
        default=None, metadata=dc_config(field_name="agora_options")
    )
    apn_config: "Optional[APNConfig]" = dc_field(
        default=None, metadata=dc_config(field_name="apn_config")
    )
    async_moderation_config: "Optional[AsyncModerationConfiguration]" = dc_field(
        default=None, metadata=dc_config(field_name="async_moderation_config")
    )
    datadog_info: "Optional[DataDogInfo]" = dc_field(
        default=None, metadata=dc_config(field_name="datadog_info")
    )
    file_upload_config: "Optional[FileUploadConfig]" = dc_field(
        default=None, metadata=dc_config(field_name="file_upload_config")
    )
    firebase_config: "Optional[FirebaseConfig]" = dc_field(
        default=None, metadata=dc_config(field_name="firebase_config")
    )
    grants: "Optional[Dict[str, List[str]]]" = dc_field(
        default=None, metadata=dc_config(field_name="grants")
    )
    hms_options: "Optional[Config]" = dc_field(
        default=None, metadata=dc_config(field_name="hms_options")
    )
    huawei_config: "Optional[HuaweiConfig]" = dc_field(
        default=None, metadata=dc_config(field_name="huawei_config")
    )
    image_upload_config: "Optional[FileUploadConfig]" = dc_field(
        default=None, metadata=dc_config(field_name="image_upload_config")
    )
    push_config: "Optional[PushConfig]" = dc_field(
        default=None, metadata=dc_config(field_name="push_config")
    )
    xiaomi_config: "Optional[XiaomiConfig]" = dc_field(
        default=None, metadata=dc_config(field_name="xiaomi_config")
    )


@dataclass
class UpdateBlockListRequest(DataClassJsonMixin):
    words: Optional[List[str]] = dc_field(
        default=None, metadata=dc_config(field_name="words")
    )


@dataclass
class UpdateCallMembersRequest(DataClassJsonMixin):
    remove_members: Optional[List[str]] = dc_field(
        default=None, metadata=dc_config(field_name="remove_members")
    )
    update_members: "Optional[List[MemberRequest]]" = dc_field(
        default=None, metadata=dc_config(field_name="update_members")
    )


@dataclass
class UpdateCallMembersResponse(DataClassJsonMixin):
    duration: str = dc_field(metadata=dc_config(field_name="duration"))
    members: "List[MemberResponse]" = dc_field(metadata=dc_config(field_name="members"))


@dataclass
class UpdateCallRequest(DataClassJsonMixin):
    starts_at: Optional[datetime] = dc_field(
        default=None,
        metadata=dc_config(
            field_name="starts_at",
            encoder=encode_datetime,
            decoder=datetime_from_unix_ns,
            mm_field=fields.DateTime(format="iso"),
        ),
    )
    custom: Optional[Dict[str, object]] = dc_field(
        default=None, metadata=dc_config(field_name="custom")
    )
    settings_override: "Optional[CallSettingsRequest]" = dc_field(
        default=None, metadata=dc_config(field_name="settings_override")
    )


@dataclass
class UpdateCallResponse(DataClassJsonMixin):
    duration: str = dc_field(metadata=dc_config(field_name="duration"))
    members: "List[MemberResponse]" = dc_field(metadata=dc_config(field_name="members"))
    own_capabilities: "List[OwnCapability]" = dc_field(
        metadata=dc_config(field_name="own_capabilities")
    )
    call: "CallResponse" = dc_field(metadata=dc_config(field_name="call"))


@dataclass
class UpdateCallTypeRequest(DataClassJsonMixin):
    external_storage: Optional[str] = dc_field(
        default=None, metadata=dc_config(field_name="external_storage")
    )
    grants: "Optional[Dict[str, List[str]]]" = dc_field(
        default=None, metadata=dc_config(field_name="grants")
    )
    notification_settings: "Optional[NotificationSettings]" = dc_field(
        default=None, metadata=dc_config(field_name="notification_settings")
    )
    settings: "Optional[CallSettingsRequest]" = dc_field(
        default=None, metadata=dc_config(field_name="settings")
    )


@dataclass
class UpdateCallTypeResponse(DataClassJsonMixin):
    created_at: datetime = dc_field(
        metadata=dc_config(
            field_name="created_at",
            encoder=encode_datetime,
            decoder=datetime_from_unix_ns,
            mm_field=fields.DateTime(format="iso"),
        )
    )
    duration: str = dc_field(metadata=dc_config(field_name="duration"))
    name: str = dc_field(metadata=dc_config(field_name="name"))
    updated_at: datetime = dc_field(
        metadata=dc_config(
            field_name="updated_at",
            encoder=encode_datetime,
            decoder=datetime_from_unix_ns,
            mm_field=fields.DateTime(format="iso"),
        )
    )
    grants: "Dict[str, List[str]]" = dc_field(metadata=dc_config(field_name="grants"))
    notification_settings: "NotificationSettings" = dc_field(
        metadata=dc_config(field_name="notification_settings")
    )
    settings: "CallSettingsResponse" = dc_field(
        metadata=dc_config(field_name="settings")
    )
    external_storage: Optional[str] = dc_field(
        default=None, metadata=dc_config(field_name="external_storage")
    )


@dataclass
class UpdateChannelPartialRequest(DataClassJsonMixin):
    user_id: Optional[str] = dc_field(
        default=None, metadata=dc_config(field_name="user_id")
    )
    unset: Optional[List[str]] = dc_field(
        default=None, metadata=dc_config(field_name="unset")
    )
    set: Optional[Dict[str, object]] = dc_field(
        default=None, metadata=dc_config(field_name="set")
    )
    user: "Optional[UserRequest]" = dc_field(
        default=None, metadata=dc_config(field_name="user")
    )


@dataclass
class UpdateChannelPartialResponse(DataClassJsonMixin):
    duration: str = dc_field(metadata=dc_config(field_name="duration"))
    members: "List[Optional[ChannelMember]]" = dc_field(
        metadata=dc_config(field_name="members")
    )
    channel: "Optional[ChannelResponse]" = dc_field(
        default=None, metadata=dc_config(field_name="channel")
    )


@dataclass
class UpdateChannelRequest(DataClassJsonMixin):
    accept_invite: Optional[bool] = dc_field(
        default=None, metadata=dc_config(field_name="accept_invite")
    )
    cooldown: Optional[int] = dc_field(
        default=None, metadata=dc_config(field_name="cooldown")
    )
    hide_history: Optional[bool] = dc_field(
        default=None, metadata=dc_config(field_name="hide_history")
    )
    reject_invite: Optional[bool] = dc_field(
        default=None, metadata=dc_config(field_name="reject_invite")
    )
    skip_push: Optional[bool] = dc_field(
        default=None, metadata=dc_config(field_name="skip_push")
    )
    user_id: Optional[str] = dc_field(
        default=None, metadata=dc_config(field_name="user_id")
    )
    add_members: "Optional[List[Optional[ChannelMember]]]" = dc_field(
        default=None, metadata=dc_config(field_name="add_members")
    )
    add_moderators: Optional[List[str]] = dc_field(
        default=None, metadata=dc_config(field_name="add_moderators")
    )
    assign_roles: "Optional[List[Optional[ChannelMember]]]" = dc_field(
        default=None, metadata=dc_config(field_name="assign_roles")
    )
    demote_moderators: Optional[List[str]] = dc_field(
        default=None, metadata=dc_config(field_name="demote_moderators")
    )
    invites: "Optional[List[Optional[ChannelMember]]]" = dc_field(
        default=None, metadata=dc_config(field_name="invites")
    )
    remove_members: Optional[List[str]] = dc_field(
        default=None, metadata=dc_config(field_name="remove_members")
    )
    data: "Optional[ChannelInput]" = dc_field(
        default=None, metadata=dc_config(field_name="data")
    )
    message: "Optional[MessageRequest]" = dc_field(
        default=None, metadata=dc_config(field_name="message")
    )
    user: "Optional[UserRequest]" = dc_field(
        default=None, metadata=dc_config(field_name="user")
    )


@dataclass
class UpdateChannelResponse(DataClassJsonMixin):
    duration: str = dc_field(metadata=dc_config(field_name="duration"))
    members: "List[Optional[ChannelMember]]" = dc_field(
        metadata=dc_config(field_name="members")
    )
    channel: "Optional[ChannelResponse]" = dc_field(
        default=None, metadata=dc_config(field_name="channel")
    )
    message: "Optional[Message]" = dc_field(
        default=None, metadata=dc_config(field_name="message")
    )


@dataclass
class UpdateChannelTypeRequest(DataClassJsonMixin):
    automod: str = dc_field(metadata=dc_config(field_name="automod"))
    automod_behavior: str = dc_field(metadata=dc_config(field_name="automod_behavior"))
    max_message_length: int = dc_field(
        metadata=dc_config(field_name="max_message_length")
    )
    blocklist: Optional[str] = dc_field(
        default=None, metadata=dc_config(field_name="blocklist")
    )
    blocklist_behavior: Optional[str] = dc_field(
        default=None, metadata=dc_config(field_name="blocklist_behavior")
    )
    connect_events: Optional[bool] = dc_field(
        default=None, metadata=dc_config(field_name="connect_events")
    )
    custom_events: Optional[bool] = dc_field(
        default=None, metadata=dc_config(field_name="custom_events")
    )
    mark_messages_pending: Optional[bool] = dc_field(
        default=None, metadata=dc_config(field_name="mark_messages_pending")
    )
    mutes: Optional[bool] = dc_field(
        default=None, metadata=dc_config(field_name="mutes")
    )
    polls: Optional[bool] = dc_field(
        default=None, metadata=dc_config(field_name="polls")
    )
    push_notifications: Optional[bool] = dc_field(
        default=None, metadata=dc_config(field_name="push_notifications")
    )
    quotes: Optional[bool] = dc_field(
        default=None, metadata=dc_config(field_name="quotes")
    )
    reactions: Optional[bool] = dc_field(
        default=None, metadata=dc_config(field_name="reactions")
    )
    read_events: Optional[bool] = dc_field(
        default=None, metadata=dc_config(field_name="read_events")
    )
    reminders: Optional[bool] = dc_field(
        default=None, metadata=dc_config(field_name="reminders")
    )
    replies: Optional[bool] = dc_field(
        default=None, metadata=dc_config(field_name="replies")
    )
    search: Optional[bool] = dc_field(
        default=None, metadata=dc_config(field_name="search")
    )
    typing_events: Optional[bool] = dc_field(
        default=None, metadata=dc_config(field_name="typing_events")
    )
    uploads: Optional[bool] = dc_field(
        default=None, metadata=dc_config(field_name="uploads")
    )
    url_enrichment: Optional[bool] = dc_field(
        default=None, metadata=dc_config(field_name="url_enrichment")
    )
    allowed_flag_reasons: Optional[List[str]] = dc_field(
        default=None, metadata=dc_config(field_name="allowed_flag_reasons")
    )
    blocklists: "Optional[List[BlockListOptions]]" = dc_field(
        default=None, metadata=dc_config(field_name="blocklists")
    )
    commands: Optional[List[str]] = dc_field(
        default=None, metadata=dc_config(field_name="commands")
    )
    permissions: "Optional[List[PolicyRequest]]" = dc_field(
        default=None, metadata=dc_config(field_name="permissions")
    )
    automod_thresholds: "Optional[Thresholds]" = dc_field(
        default=None, metadata=dc_config(field_name="automod_thresholds")
    )
    grants: "Optional[Dict[str, List[str]]]" = dc_field(
        default=None, metadata=dc_config(field_name="grants")
    )


@dataclass
class UpdateChannelTypeResponse(DataClassJsonMixin):
    automod: str = dc_field(metadata=dc_config(field_name="automod"))
    automod_behavior: str = dc_field(metadata=dc_config(field_name="automod_behavior"))
    connect_events: bool = dc_field(metadata=dc_config(field_name="connect_events"))
    created_at: datetime = dc_field(
        metadata=dc_config(
            field_name="created_at",
            encoder=encode_datetime,
            decoder=datetime_from_unix_ns,
            mm_field=fields.DateTime(format="iso"),
        )
    )
    custom_events: bool = dc_field(metadata=dc_config(field_name="custom_events"))
    duration: str = dc_field(metadata=dc_config(field_name="duration"))
    mark_messages_pending: bool = dc_field(
        metadata=dc_config(field_name="mark_messages_pending")
    )
    max_message_length: int = dc_field(
        metadata=dc_config(field_name="max_message_length")
    )
    mutes: bool = dc_field(metadata=dc_config(field_name="mutes"))
    name: str = dc_field(metadata=dc_config(field_name="name"))
    polls: bool = dc_field(metadata=dc_config(field_name="polls"))
    push_notifications: bool = dc_field(
        metadata=dc_config(field_name="push_notifications")
    )
    quotes: bool = dc_field(metadata=dc_config(field_name="quotes"))
    reactions: bool = dc_field(metadata=dc_config(field_name="reactions"))
    read_events: bool = dc_field(metadata=dc_config(field_name="read_events"))
    reminders: bool = dc_field(metadata=dc_config(field_name="reminders"))
    replies: bool = dc_field(metadata=dc_config(field_name="replies"))
    search: bool = dc_field(metadata=dc_config(field_name="search"))
    typing_events: bool = dc_field(metadata=dc_config(field_name="typing_events"))
    updated_at: datetime = dc_field(
        metadata=dc_config(
            field_name="updated_at",
            encoder=encode_datetime,
            decoder=datetime_from_unix_ns,
            mm_field=fields.DateTime(format="iso"),
        )
    )
    uploads: bool = dc_field(metadata=dc_config(field_name="uploads"))
    url_enrichment: bool = dc_field(metadata=dc_config(field_name="url_enrichment"))
    commands: List[str] = dc_field(metadata=dc_config(field_name="commands"))
    permissions: "List[PolicyRequest]" = dc_field(
        metadata=dc_config(field_name="permissions")
    )
    grants: "Dict[str, List[str]]" = dc_field(metadata=dc_config(field_name="grants"))
    blocklist: Optional[str] = dc_field(
        default=None, metadata=dc_config(field_name="blocklist")
    )
    blocklist_behavior: Optional[str] = dc_field(
        default=None, metadata=dc_config(field_name="blocklist_behavior")
    )
    allowed_flag_reasons: Optional[List[str]] = dc_field(
        default=None, metadata=dc_config(field_name="allowed_flag_reasons")
    )
    blocklists: "Optional[List[BlockListOptions]]" = dc_field(
        default=None, metadata=dc_config(field_name="blocklists")
    )
    automod_thresholds: "Optional[Thresholds]" = dc_field(
        default=None, metadata=dc_config(field_name="automod_thresholds")
    )


@dataclass
class UpdateCommandRequest(DataClassJsonMixin):
    description: str = dc_field(metadata=dc_config(field_name="description"))
    args: Optional[str] = dc_field(default=None, metadata=dc_config(field_name="args"))
    set: Optional[str] = dc_field(default=None, metadata=dc_config(field_name="set"))


@dataclass
class UpdateCommandResponse(DataClassJsonMixin):
    duration: str = dc_field(metadata=dc_config(field_name="duration"))
    command: "Optional[Command]" = dc_field(
        default=None, metadata=dc_config(field_name="command")
    )


@dataclass
class UpdateExternalStorageRequest(DataClassJsonMixin):
    bucket: str = dc_field(metadata=dc_config(field_name="bucket"))
    storage_type: str = dc_field(metadata=dc_config(field_name="storage_type"))
    gcs_credentials: Optional[str] = dc_field(
        default=None, metadata=dc_config(field_name="gcs_credentials")
    )
    path: Optional[str] = dc_field(default=None, metadata=dc_config(field_name="path"))
    aws_s3: "Optional[S3Request]" = dc_field(
        default=None, metadata=dc_config(field_name="aws_s3")
    )
    azure_blob: "Optional[AzureRequest]" = dc_field(
        default=None, metadata=dc_config(field_name="azure_blob")
    )


@dataclass
class UpdateExternalStorageResponse(DataClassJsonMixin):
    bucket: str = dc_field(metadata=dc_config(field_name="bucket"))
    duration: str = dc_field(metadata=dc_config(field_name="duration"))
    name: str = dc_field(metadata=dc_config(field_name="name"))
    path: str = dc_field(metadata=dc_config(field_name="path"))
    type: str = dc_field(metadata=dc_config(field_name="type"))


@dataclass
class UpdateMessagePartialRequest(DataClassJsonMixin):
    skip_enrich_url: Optional[bool] = dc_field(
        default=None, metadata=dc_config(field_name="skip_enrich_url")
    )
    user_id: Optional[str] = dc_field(
        default=None, metadata=dc_config(field_name="user_id")
    )
    unset: Optional[List[str]] = dc_field(
        default=None, metadata=dc_config(field_name="unset")
    )
    set: Optional[Dict[str, object]] = dc_field(
        default=None, metadata=dc_config(field_name="set")
    )
    user: "Optional[UserRequest]" = dc_field(
        default=None, metadata=dc_config(field_name="user")
    )


@dataclass
class UpdateMessagePartialResponse(DataClassJsonMixin):
    duration: str = dc_field(metadata=dc_config(field_name="duration"))
    message: "Optional[Message]" = dc_field(
        default=None, metadata=dc_config(field_name="message")
    )
    pending_message_metadata: "Optional[Dict[str, str]]" = dc_field(
        default=None, metadata=dc_config(field_name="pending_message_metadata")
    )


@dataclass
class UpdateMessageRequest(DataClassJsonMixin):
    message: "MessageRequest" = dc_field(metadata=dc_config(field_name="message"))
    skip_enrich_url: Optional[bool] = dc_field(
        default=None, metadata=dc_config(field_name="skip_enrich_url")
    )


@dataclass
class UpdateMessageResponse(DataClassJsonMixin):
    duration: str = dc_field(metadata=dc_config(field_name="duration"))
    message: "Message" = dc_field(metadata=dc_config(field_name="message"))
    pending_message_metadata: "Optional[Dict[str, str]]" = dc_field(
        default=None, metadata=dc_config(field_name="pending_message_metadata")
    )


@dataclass
class UpdatePollOptionRequest(DataClassJsonMixin):
    id: str = dc_field(metadata=dc_config(field_name="id"))
    text: str = dc_field(metadata=dc_config(field_name="text"))
    user_id: Optional[str] = dc_field(
        default=None, metadata=dc_config(field_name="user_id")
    )
    custom: Optional[Dict[str, object]] = dc_field(
        default=None, metadata=dc_config(field_name="Custom")
    )
    user: "Optional[UserRequest]" = dc_field(
        default=None, metadata=dc_config(field_name="user")
    )


@dataclass
class UpdatePollPartialRequest(DataClassJsonMixin):
    user_id: Optional[str] = dc_field(
        default=None, metadata=dc_config(field_name="user_id")
    )
    unset: Optional[List[str]] = dc_field(
        default=None, metadata=dc_config(field_name="unset")
    )
    set: Optional[Dict[str, object]] = dc_field(
        default=None, metadata=dc_config(field_name="set")
    )
    user: "Optional[UserRequest]" = dc_field(
        default=None, metadata=dc_config(field_name="user")
    )


@dataclass
class UpdatePollRequest(DataClassJsonMixin):
    id: str = dc_field(metadata=dc_config(field_name="id"))
    name: str = dc_field(metadata=dc_config(field_name="name"))
    allow_answers: Optional[bool] = dc_field(
        default=None, metadata=dc_config(field_name="allow_answers")
    )
    allow_user_suggested_options: Optional[bool] = dc_field(
        default=None, metadata=dc_config(field_name="allow_user_suggested_options")
    )
    description: Optional[str] = dc_field(
        default=None, metadata=dc_config(field_name="description")
    )
    enforce_unique_vote: Optional[bool] = dc_field(
        default=None, metadata=dc_config(field_name="enforce_unique_vote")
    )
    is_closed: Optional[bool] = dc_field(
        default=None, metadata=dc_config(field_name="is_closed")
    )
    max_votes_allowed: Optional[int] = dc_field(
        default=None, metadata=dc_config(field_name="max_votes_allowed")
    )
    user_id: Optional[str] = dc_field(
        default=None, metadata=dc_config(field_name="user_id")
    )
    voting_visibility: Optional[str] = dc_field(
        default=None, metadata=dc_config(field_name="voting_visibility")
    )
    options: "Optional[List[Optional[PollOption]]]" = dc_field(
        default=None, metadata=dc_config(field_name="options")
    )
    custom: Optional[Dict[str, object]] = dc_field(
        default=None, metadata=dc_config(field_name="Custom")
    )
    user: "Optional[UserRequest]" = dc_field(
        default=None, metadata=dc_config(field_name="user")
    )


@dataclass
class UpdateThreadPartialRequest(DataClassJsonMixin):
    user_id: Optional[str] = dc_field(
        default=None, metadata=dc_config(field_name="user_id")
    )
    unset: Optional[List[str]] = dc_field(
        default=None, metadata=dc_config(field_name="unset")
    )
    set: Optional[Dict[str, object]] = dc_field(
        default=None, metadata=dc_config(field_name="set")
    )
    user: "Optional[UserRequest]" = dc_field(
        default=None, metadata=dc_config(field_name="user")
    )


@dataclass
class UpdateThreadPartialResponse(DataClassJsonMixin):
    duration: str = dc_field(metadata=dc_config(field_name="duration"))
    thread: "ThreadResponse" = dc_field(metadata=dc_config(field_name="thread"))


@dataclass
class UpdateUserPartialRequest(DataClassJsonMixin):
    id: str = dc_field(metadata=dc_config(field_name="id"))
    unset: Optional[List[str]] = dc_field(
        default=None, metadata=dc_config(field_name="unset")
    )
    set: Optional[Dict[str, object]] = dc_field(
        default=None, metadata=dc_config(field_name="set")
    )


@dataclass
class UpdateUserPermissionsRequest(DataClassJsonMixin):
    user_id: str = dc_field(metadata=dc_config(field_name="user_id"))
    grant_permissions: Optional[List[str]] = dc_field(
        default=None, metadata=dc_config(field_name="grant_permissions")
    )
    revoke_permissions: Optional[List[str]] = dc_field(
        default=None, metadata=dc_config(field_name="revoke_permissions")
    )


@dataclass
class UpdateUserPermissionsResponse(DataClassJsonMixin):
    duration: str = dc_field(metadata=dc_config(field_name="duration"))


@dataclass
class UpdateUsersPartialRequest(DataClassJsonMixin):
    users: "List[UpdateUserPartialRequest]" = dc_field(
        metadata=dc_config(field_name="users")
    )


@dataclass
class UpdateUsersRequest(DataClassJsonMixin):
    users: "Dict[str, UserRequest]" = dc_field(metadata=dc_config(field_name="users"))


@dataclass
class UpdateUsersResponse(DataClassJsonMixin):
    duration: str = dc_field(metadata=dc_config(field_name="duration"))
    membership_deletion_task_id: str = dc_field(
        metadata=dc_config(field_name="membership_deletion_task_id")
    )
    users: "Dict[str, FullUserResponse]" = dc_field(
        metadata=dc_config(field_name="users")
    )


@dataclass
class UpsertPushProviderRequest(DataClassJsonMixin):
    push_provider: "Optional[PushProvider]" = dc_field(
        default=None, metadata=dc_config(field_name="push_provider")
    )


@dataclass
class UpsertPushProviderResponse(DataClassJsonMixin):
    duration: str = dc_field(metadata=dc_config(field_name="duration"))
    push_provider: "PushProviderResponse" = dc_field(
        metadata=dc_config(field_name="push_provider")
    )


@dataclass
class UserBlock(DataClassJsonMixin):
    blocked_by_user_id: str = dc_field(
        metadata=dc_config(field_name="blocked_by_user_id")
    )
    blocked_user_id: str = dc_field(metadata=dc_config(field_name="blocked_user_id"))
    created_at: datetime = dc_field(
        metadata=dc_config(
            field_name="created_at",
            encoder=encode_datetime,
            decoder=datetime_from_unix_ns,
            mm_field=fields.DateTime(format="iso"),
        )
    )


@dataclass
class UserCustomEventRequest(DataClassJsonMixin):
    type: str = dc_field(metadata=dc_config(field_name="type"))
    custom: Optional[Dict[str, object]] = dc_field(
        default=None, metadata=dc_config(field_name="custom")
    )


@dataclass
class UserInfoResponse(DataClassJsonMixin):
    image: str = dc_field(metadata=dc_config(field_name="image"))
    name: str = dc_field(metadata=dc_config(field_name="name"))
    roles: List[str] = dc_field(metadata=dc_config(field_name="roles"))
    custom: Dict[str, object] = dc_field(metadata=dc_config(field_name="custom"))


@dataclass
class UserMute(DataClassJsonMixin):
    created_at: datetime = dc_field(
        metadata=dc_config(
            field_name="created_at",
            encoder=encode_datetime,
            decoder=datetime_from_unix_ns,
            mm_field=fields.DateTime(format="iso"),
        )
    )
    updated_at: datetime = dc_field(
        metadata=dc_config(
            field_name="updated_at",
            encoder=encode_datetime,
            decoder=datetime_from_unix_ns,
            mm_field=fields.DateTime(format="iso"),
        )
    )
    expires: Optional[datetime] = dc_field(
        default=None,
        metadata=dc_config(
            field_name="expires",
            encoder=encode_datetime,
            decoder=datetime_from_unix_ns,
            mm_field=fields.DateTime(format="iso"),
        ),
    )
    target: "Optional[UserObject]" = dc_field(
        default=None, metadata=dc_config(field_name="target")
    )
    user: "Optional[UserObject]" = dc_field(
        default=None, metadata=dc_config(field_name="user")
    )


@dataclass
class UserObject(DataClassJsonMixin):
    banned: bool = dc_field(metadata=dc_config(field_name="banned"))
    id: str = dc_field(metadata=dc_config(field_name="id"))
    online: bool = dc_field(metadata=dc_config(field_name="online"))
    role: str = dc_field(metadata=dc_config(field_name="role"))
    custom: Dict[str, object] = dc_field(metadata=dc_config(field_name="custom"))
    ban_expires: Optional[datetime] = dc_field(
        default=None,
        metadata=dc_config(
            field_name="ban_expires",
            encoder=encode_datetime,
            decoder=datetime_from_unix_ns,
            mm_field=fields.DateTime(format="iso"),
        ),
    )
    created_at: Optional[datetime] = dc_field(
        default=None,
        metadata=dc_config(
            field_name="created_at",
            encoder=encode_datetime,
            decoder=datetime_from_unix_ns,
            mm_field=fields.DateTime(format="iso"),
        ),
    )
    deactivated_at: Optional[datetime] = dc_field(
        default=None,
        metadata=dc_config(
            field_name="deactivated_at",
            encoder=encode_datetime,
            decoder=datetime_from_unix_ns,
            mm_field=fields.DateTime(format="iso"),
        ),
    )
    deleted_at: Optional[datetime] = dc_field(
        default=None,
        metadata=dc_config(
            field_name="deleted_at",
            encoder=encode_datetime,
            decoder=datetime_from_unix_ns,
            mm_field=fields.DateTime(format="iso"),
        ),
    )
    invisible: Optional[bool] = dc_field(
        default=None, metadata=dc_config(field_name="invisible")
    )
    language: Optional[str] = dc_field(
        default=None, metadata=dc_config(field_name="language")
    )
    last_active: Optional[datetime] = dc_field(
        default=None,
        metadata=dc_config(
            field_name="last_active",
            encoder=encode_datetime,
            decoder=datetime_from_unix_ns,
            mm_field=fields.DateTime(format="iso"),
        ),
    )
    revoke_tokens_issued_before: Optional[datetime] = dc_field(
        default=None,
        metadata=dc_config(
            field_name="revoke_tokens_issued_before",
            encoder=encode_datetime,
            decoder=datetime_from_unix_ns,
            mm_field=fields.DateTime(format="iso"),
        ),
    )
    updated_at: Optional[datetime] = dc_field(
        default=None,
        metadata=dc_config(
            field_name="updated_at",
            encoder=encode_datetime,
            decoder=datetime_from_unix_ns,
            mm_field=fields.DateTime(format="iso"),
        ),
    )
    teams: Optional[List[str]] = dc_field(
        default=None, metadata=dc_config(field_name="teams")
    )
    privacy_settings: "Optional[PrivacySettings]" = dc_field(
        default=None, metadata=dc_config(field_name="privacy_settings")
    )
    push_notifications: "Optional[PushNotificationSettings]" = dc_field(
        default=None, metadata=dc_config(field_name="push_notifications")
    )


@dataclass
class UserRequest(DataClassJsonMixin):
    id: str = dc_field(metadata=dc_config(field_name="id"))
    image: Optional[str] = dc_field(
        default=None, metadata=dc_config(field_name="image")
    )
    invisible: Optional[bool] = dc_field(
        default=None, metadata=dc_config(field_name="invisible")
    )
    language: Optional[str] = dc_field(
        default=None, metadata=dc_config(field_name="language")
    )
    name: Optional[str] = dc_field(default=None, metadata=dc_config(field_name="name"))
    role: Optional[str] = dc_field(default=None, metadata=dc_config(field_name="role"))
    teams: Optional[List[str]] = dc_field(
        default=None, metadata=dc_config(field_name="teams")
    )
    custom: Optional[Dict[str, object]] = dc_field(
        default=None, metadata=dc_config(field_name="custom")
    )
    privacy_settings: "Optional[PrivacySettings]" = dc_field(
        default=None, metadata=dc_config(field_name="privacy_settings")
    )
    push_notifications: "Optional[PushNotificationSettingsInput]" = dc_field(
        default=None, metadata=dc_config(field_name="push_notifications")
    )


@dataclass
class UserResponse(DataClassJsonMixin):
    banned: bool = dc_field(metadata=dc_config(field_name="banned"))
    created_at: datetime = dc_field(
        metadata=dc_config(
            field_name="created_at",
            encoder=encode_datetime,
            decoder=datetime_from_unix_ns,
            mm_field=fields.DateTime(format="iso"),
        )
    )
    id: str = dc_field(metadata=dc_config(field_name="id"))
    invisible: bool = dc_field(metadata=dc_config(field_name="invisible"))
    language: str = dc_field(metadata=dc_config(field_name="language"))
    online: bool = dc_field(metadata=dc_config(field_name="online"))
    role: str = dc_field(metadata=dc_config(field_name="role"))
    shadow_banned: bool = dc_field(metadata=dc_config(field_name="shadow_banned"))
    updated_at: datetime = dc_field(
        metadata=dc_config(
            field_name="updated_at",
            encoder=encode_datetime,
            decoder=datetime_from_unix_ns,
            mm_field=fields.DateTime(format="iso"),
        )
    )
    blocked_user_ids: List[str] = dc_field(
        metadata=dc_config(field_name="blocked_user_ids")
    )
    devices: "List[Optional[Device]]" = dc_field(
        metadata=dc_config(field_name="devices")
    )
    teams: List[str] = dc_field(metadata=dc_config(field_name="teams"))
    custom: Dict[str, object] = dc_field(metadata=dc_config(field_name="custom"))
    deactivated_at: Optional[datetime] = dc_field(
        default=None,
        metadata=dc_config(
            field_name="deactivated_at",
            encoder=encode_datetime,
            decoder=datetime_from_unix_ns,
            mm_field=fields.DateTime(format="iso"),
        ),
    )
    deleted_at: Optional[datetime] = dc_field(
        default=None,
        metadata=dc_config(
            field_name="deleted_at",
            encoder=encode_datetime,
            decoder=datetime_from_unix_ns,
            mm_field=fields.DateTime(format="iso"),
        ),
    )
    image: Optional[str] = dc_field(
        default=None, metadata=dc_config(field_name="image")
    )
    last_active: Optional[datetime] = dc_field(
        default=None,
        metadata=dc_config(
            field_name="last_active",
            encoder=encode_datetime,
            decoder=datetime_from_unix_ns,
            mm_field=fields.DateTime(format="iso"),
        ),
    )
    name: Optional[str] = dc_field(default=None, metadata=dc_config(field_name="name"))
    revoke_tokens_issued_before: Optional[datetime] = dc_field(
        default=None,
        metadata=dc_config(
            field_name="revoke_tokens_issued_before",
            encoder=encode_datetime,
            decoder=datetime_from_unix_ns,
            mm_field=fields.DateTime(format="iso"),
        ),
    )
    push_notifications: "Optional[PushNotificationSettings]" = dc_field(
        default=None, metadata=dc_config(field_name="push_notifications")
    )


@dataclass
class UserSessionStats(DataClassJsonMixin):
    freeze_duration_seconds: int = dc_field(
        metadata=dc_config(field_name="freeze_duration_seconds")
    )
    max_freeze_fraction: float = dc_field(
        metadata=dc_config(field_name="max_freeze_fraction")
    )
    max_freezes_duration_seconds: int = dc_field(
        metadata=dc_config(field_name="max_freezes_duration_seconds")
    )
    packet_loss_fraction: float = dc_field(
        metadata=dc_config(field_name="packet_loss_fraction")
    )
    publisher_packet_loss_fraction: float = dc_field(
        metadata=dc_config(field_name="publisher_packet_loss_fraction")
    )
    publishing_duration_seconds: int = dc_field(
        metadata=dc_config(field_name="publishing_duration_seconds")
    )
    quality_score: float = dc_field(metadata=dc_config(field_name="quality_score"))
    receiving_duration_seconds: int = dc_field(
        metadata=dc_config(field_name="receiving_duration_seconds")
    )
    session_id: str = dc_field(metadata=dc_config(field_name="session_id"))
    total_pixels_in: int = dc_field(metadata=dc_config(field_name="total_pixels_in"))
    total_pixels_out: int = dc_field(metadata=dc_config(field_name="total_pixels_out"))
    bro_ws_er: Optional[str] = dc_field(
        default=None, metadata=dc_config(field_name="browser")
    )
    browser_version: Optional[str] = dc_field(
        default=None, metadata=dc_config(field_name="browser_version")
    )
    current_ip: Optional[str] = dc_field(
        default=None, metadata=dc_config(field_name="current_ip")
    )
    current_sfu: Optional[str] = dc_field(
        default=None, metadata=dc_config(field_name="current_sfu")
    )
    device_model: Optional[str] = dc_field(
        default=None, metadata=dc_config(field_name="device_model")
    )
    device_version: Optional[str] = dc_field(
        default=None, metadata=dc_config(field_name="device_version")
    )
    distance_to_sfu_kilometers: Optional[float] = dc_field(
        default=None, metadata=dc_config(field_name="distance_to_sfu_kilometers")
    )
    max_fir_per_second: Optional[float] = dc_field(
        default=None, metadata=dc_config(field_name="max_fir_per_second")
    )
    max_freezes_per_second: Optional[float] = dc_field(
        default=None, metadata=dc_config(field_name="max_freezes_per_second")
    )
    max_nack_per_second: Optional[float] = dc_field(
        default=None, metadata=dc_config(field_name="max_nack_per_second")
    )
    max_pli_per_second: Optional[float] = dc_field(
        default=None, metadata=dc_config(field_name="max_pli_per_second")
    )
    os: Optional[str] = dc_field(default=None, metadata=dc_config(field_name="os"))
    os_version: Optional[str] = dc_field(
        default=None, metadata=dc_config(field_name="os_version")
    )
    publisher_noise_cancellation_seconds: Optional[float] = dc_field(
        default=None,
        metadata=dc_config(field_name="publisher_noise_cancellation_seconds"),
    )
    publisher_quality_limitation_fraction: Optional[float] = dc_field(
        default=None,
        metadata=dc_config(field_name="publisher_quality_limitation_fraction"),
    )
    publishing_audio_codec: Optional[str] = dc_field(
        default=None, metadata=dc_config(field_name="publishing_audio_codec")
    )
    publishing_video_codec: Optional[str] = dc_field(
        default=None, metadata=dc_config(field_name="publishing_video_codec")
    )
    receiving_audio_codec: Optional[str] = dc_field(
        default=None, metadata=dc_config(field_name="receiving_audio_codec")
    )
    receiving_video_codec: Optional[str] = dc_field(
        default=None, metadata=dc_config(field_name="receiving_video_codec")
    )
    sdk: Optional[str] = dc_field(default=None, metadata=dc_config(field_name="sdk"))
    sdk_version: Optional[str] = dc_field(
        default=None, metadata=dc_config(field_name="sdk_version")
    )
    subscriber_video_quality_throttled_duration_seconds: Optional[float] = dc_field(
        default=None,
        metadata=dc_config(
            field_name="subscriber_video_quality_throttled_duration_seconds"
        ),
    )
    webrtc_version: Optional[str] = dc_field(
        default=None, metadata=dc_config(field_name="webrtc_version")
    )
    published_tracks: "Optional[List[PublishedTrackInfo]]" = dc_field(
        default=None, metadata=dc_config(field_name="published_tracks")
    )
    subsessions: "Optional[List[Optional[Subsession]]]" = dc_field(
        default=None, metadata=dc_config(field_name="subsessions")
    )
    geolocation: "Optional[GeolocationResult]" = dc_field(
        default=None, metadata=dc_config(field_name="geolocation")
    )
    jitter: "Optional[Stats]" = dc_field(
        default=None, metadata=dc_config(field_name="jitter")
    )
    latency: "Optional[Stats]" = dc_field(
        default=None, metadata=dc_config(field_name="latency")
    )
    max_publishing_video_quality: "Optional[VideoQuality]" = dc_field(
        default=None, metadata=dc_config(field_name="max_publishing_video_quality")
    )
    max_receiving_video_quality: "Optional[VideoQuality]" = dc_field(
        default=None, metadata=dc_config(field_name="max_receiving_video_quality")
    )
    pub_sub_hints: "Optional[MediaPubSubHint]" = dc_field(
        default=None, metadata=dc_config(field_name="pub_sub_hints")
    )
    publisher_audio_mos: "Optional[MOSStats]" = dc_field(
        default=None, metadata=dc_config(field_name="publisher_audio_mos")
    )
    publisher_jitter: "Optional[Stats]" = dc_field(
        default=None, metadata=dc_config(field_name="publisher_jitter")
    )
    publisher_latency: "Optional[Stats]" = dc_field(
        default=None, metadata=dc_config(field_name="publisher_latency")
    )
    publisher_video_quality_limitation_duration_seconds: "Optional[Dict[str, float]]" = dc_field(
        default=None,
        metadata=dc_config(
            field_name="publisher_video_quality_limitation_duration_seconds"
        ),
    )
    subscriber_audio_mos: "Optional[MOSStats]" = dc_field(
        default=None, metadata=dc_config(field_name="subscriber_audio_mos")
    )
    subscriber_jitter: "Optional[Stats]" = dc_field(
        default=None, metadata=dc_config(field_name="subscriber_jitter")
    )
    subscriber_latency: "Optional[Stats]" = dc_field(
        default=None, metadata=dc_config(field_name="subscriber_latency")
    )
    timeline: "Optional[CallTimeline]" = dc_field(
        default=None, metadata=dc_config(field_name="timeline")
    )


@dataclass
class UserStats(DataClassJsonMixin):
    min_event_ts: int = dc_field(metadata=dc_config(field_name="min_event_ts"))
    session_stats: "List[UserSessionStats]" = dc_field(
        metadata=dc_config(field_name="session_stats")
    )
    info: "UserInfoResponse" = dc_field(metadata=dc_config(field_name="info"))
    rating: Optional[int] = dc_field(
        default=None, metadata=dc_config(field_name="rating")
    )


@dataclass
class VideoQuality(DataClassJsonMixin):
    usage_type: Optional[str] = dc_field(
        default=None, metadata=dc_config(field_name="usage_type")
    )
    resolution: "Optional[VideoResolution]" = dc_field(
        default=None, metadata=dc_config(field_name="resolution")
    )


@dataclass
class VideoResolution(DataClassJsonMixin):
    height: int = dc_field(metadata=dc_config(field_name="height"))
    width: int = dc_field(metadata=dc_config(field_name="width"))


@dataclass
class VideoSettings(DataClassJsonMixin):
    access_request_enabled: bool = dc_field(
        metadata=dc_config(field_name="access_request_enabled")
    )
    camera_default_on: bool = dc_field(
        metadata=dc_config(field_name="camera_default_on")
    )
    camera_facing: str = dc_field(metadata=dc_config(field_name="camera_facing"))
    enabled: bool = dc_field(metadata=dc_config(field_name="enabled"))
    target_resolution: "TargetResolution" = dc_field(
        metadata=dc_config(field_name="target_resolution")
    )


@dataclass
class VideoSettingsRequest(DataClassJsonMixin):
    access_request_enabled: Optional[bool] = dc_field(
        default=None, metadata=dc_config(field_name="access_request_enabled")
    )
    camera_default_on: Optional[bool] = dc_field(
        default=None, metadata=dc_config(field_name="camera_default_on")
    )
    camera_facing: Optional[str] = dc_field(
        default=None, metadata=dc_config(field_name="camera_facing")
    )
    enabled: Optional[bool] = dc_field(
        default=None, metadata=dc_config(field_name="enabled")
    )
    target_resolution: "Optional[TargetResolution]" = dc_field(
        default=None, metadata=dc_config(field_name="target_resolution")
    )


@dataclass
class VideoSettingsResponse(DataClassJsonMixin):
    access_request_enabled: bool = dc_field(
        metadata=dc_config(field_name="access_request_enabled")
    )
    camera_default_on: bool = dc_field(
        metadata=dc_config(field_name="camera_default_on")
    )
    camera_facing: str = dc_field(metadata=dc_config(field_name="camera_facing"))
    enabled: bool = dc_field(metadata=dc_config(field_name="enabled"))
    target_resolution: "TargetResolution" = dc_field(
        metadata=dc_config(field_name="target_resolution")
    )


@dataclass
class VoteData(DataClassJsonMixin):
    answer_text: Optional[str] = dc_field(
        default=None, metadata=dc_config(field_name="answer_text")
    )
    option_id: Optional[str] = dc_field(
        default=None, metadata=dc_config(field_name="option_id")
    )
    option: "Optional[PollOption]" = dc_field(
        default=None, metadata=dc_config(field_name="Option")
    )


@dataclass
class WSEvent(DataClassJsonMixin):
    created_at: datetime = dc_field(
        metadata=dc_config(
            field_name="created_at",
            encoder=encode_datetime,
            decoder=datetime_from_unix_ns,
            mm_field=fields.DateTime(format="iso"),
        )
    )
    type: str = dc_field(metadata=dc_config(field_name="type"))
    custom: Dict[str, object] = dc_field(metadata=dc_config(field_name="custom"))
    automoderation: Optional[bool] = dc_field(
        default=None, metadata=dc_config(field_name="automoderation")
    )
    channel_id: Optional[str] = dc_field(
        default=None, metadata=dc_config(field_name="channel_id")
    )
    channel_type: Optional[str] = dc_field(
        default=None, metadata=dc_config(field_name="channel_type")
    )
    cid: Optional[str] = dc_field(default=None, metadata=dc_config(field_name="cid"))
    connection_id: Optional[str] = dc_field(
        default=None, metadata=dc_config(field_name="connection_id")
    )
    parent_id: Optional[str] = dc_field(
        default=None, metadata=dc_config(field_name="parent_id")
    )
    reason: Optional[str] = dc_field(
        default=None, metadata=dc_config(field_name="reason")
    )
    team: Optional[str] = dc_field(default=None, metadata=dc_config(field_name="team"))
    user_id: Optional[str] = dc_field(
        default=None, metadata=dc_config(field_name="user_id")
    )
    watcher_count: Optional[int] = dc_field(
        default=None, metadata=dc_config(field_name="watcher_count")
    )
    automoderation_scores: "Optional[ModerationResponse]" = dc_field(
        default=None, metadata=dc_config(field_name="automoderation_scores")
    )
    channel: "Optional[ChannelResponse]" = dc_field(
        default=None, metadata=dc_config(field_name="channel")
    )
    created_by: "Optional[UserObject]" = dc_field(
        default=None, metadata=dc_config(field_name="created_by")
    )
    me: "Optional[OwnUser]" = dc_field(
        default=None, metadata=dc_config(field_name="me")
    )
    member: "Optional[ChannelMember]" = dc_field(
        default=None, metadata=dc_config(field_name="member")
    )
    message: "Optional[Message]" = dc_field(
        default=None, metadata=dc_config(field_name="message")
    )
    message_update: "Optional[MessageUpdate]" = dc_field(
        default=None, metadata=dc_config(field_name="message_update")
    )
    poll: "Optional[Poll]" = dc_field(
        default=None, metadata=dc_config(field_name="poll")
    )
    poll_vote: "Optional[PollVote]" = dc_field(
        default=None, metadata=dc_config(field_name="poll_vote")
    )
    reaction: "Optional[Reaction]" = dc_field(
        default=None, metadata=dc_config(field_name="reaction")
    )
    thread: "Optional[Thread]" = dc_field(
        default=None, metadata=dc_config(field_name="thread")
    )
    user: "Optional[UserObject]" = dc_field(
        default=None, metadata=dc_config(field_name="user")
    )


@dataclass
class WrappedUnreadCountsResponse(DataClassJsonMixin):
    duration: str = dc_field(metadata=dc_config(field_name="duration"))
    total_unread_count: int = dc_field(
        metadata=dc_config(field_name="total_unread_count")
    )
    total_unread_threads_count: int = dc_field(
        metadata=dc_config(field_name="total_unread_threads_count")
    )
    channel_type: "List[UnreadCountsChannelType]" = dc_field(
        metadata=dc_config(field_name="channel_type")
    )
    channels: "List[UnreadCountsChannel]" = dc_field(
        metadata=dc_config(field_name="channels")
    )
    threads: "List[UnreadCountsThread]" = dc_field(
        metadata=dc_config(field_name="threads")
    )


@dataclass
class XiaomiConfig(DataClassJsonMixin):
    disabled: Optional[bool] = dc_field(
        default=None, metadata=dc_config(field_name="Disabled")
    )
    package_name: Optional[str] = dc_field(
        default=None, metadata=dc_config(field_name="package_name")
    )
    secret: Optional[str] = dc_field(
        default=None, metadata=dc_config(field_name="secret")
    )


@dataclass
class XiaomiConfigFields(DataClassJsonMixin):
    enabled: bool = dc_field(metadata=dc_config(field_name="enabled"))
    package_name: Optional[str] = dc_field(
        default=None, metadata=dc_config(field_name="package_name")
    )
    secret: Optional[str] = dc_field(
        default=None, metadata=dc_config(field_name="secret")
    )<|MERGE_RESOLUTION|>--- conflicted
+++ resolved
@@ -1,7 +1,6 @@
 from dataclasses import dataclass
 from dataclasses import field as dc_field
-from dataclasses_json import DataClassJsonMixin
-from dataclasses_json import config as dc_config
+from dataclasses_json import DataClassJsonMixin, config as dc_config
 from datetime import datetime
 from marshmallow import fields
 from typing import List, Dict, Optional, Final, NewType
@@ -519,7 +518,6 @@
 
 @dataclass
 class BlockUsersResponse(DataClassJsonMixin):
-<<<<<<< HEAD
     blocked_by_user_id: str = dc_field(
         metadata=dc_config(field_name="blocked_by_user_id")
     )
@@ -533,12 +531,6 @@
         )
     )
     duration: str = dc_field(metadata=dc_config(field_name="duration"))
-=======
-    duration: str = dc_field(metadata=dc_config(field_name="duration"))
-    blocks: "List[Optional[UserBlock]]" = dc_field(
-        metadata=dc_config(field_name="blocks")
-    )
->>>>>>> 772bf8f5
 
 
 @dataclass
