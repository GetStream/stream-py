--- conflicted
+++ resolved
@@ -2532,19 +2532,10 @@
 @dataclass
 class DeleteCallResponse(DataClassJsonMixin):
     duration: str = dc_field(metadata=dc_config(field_name="duration"))
-<<<<<<< HEAD
-    task_id: Optional[str] = dc_field(
-        default=None, metadata=dc_config(field_name="task_id")
-    )
-    call: "Optional[Call]" = dc_field(
-        default=None, metadata=dc_config(field_name="call")
-    )
-=======
     call: "CallResponse" = dc_field(metadata=dc_config(field_name="call"))
     task_id: Optional[str] = dc_field(
         default=None, metadata=dc_config(field_name="task_id")
     )
->>>>>>> 7cef89ef
 
 
 @dataclass
