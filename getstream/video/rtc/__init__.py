--- conflicted
+++ resolved
@@ -45,14 +45,10 @@
 
 
 async def join(
-<<<<<<< HEAD
     call: Call,
-    user_id: str = None,
+    user_id: Optional[str] = None,
     create=True,
     **kwargs,
-=======
-    call: Call, user_id: Optional[str] = None, create=True, **kwargs
->>>>>>> dca020be
 ) -> ConnectionManager:
     """Join a call. This method will:
     - discover the best location
