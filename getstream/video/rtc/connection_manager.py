--- conflicted
+++ resolved
@@ -180,11 +180,7 @@
             # Fix any invalid msid-semantic format in the SDP
             fixed_sdp = fix_sdp_msid_semantic(event.sdp)
             # Fix any invalid rtcp-fb lines
-<<<<<<< HEAD
-            #fixed_sdp = fix_sdp_rtcp_fb(fixed_sdp)
-=======
             fixed_sdp = fix_sdp_rtcp_fb(fixed_sdp)
->>>>>>> 40d07308
             # Parse SDP to create track_id to stream_id mapping
             self.participants_state.set_track_stream_mapping(
                 parse_track_stream_mapping(fixed_sdp)
