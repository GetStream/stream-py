--- conflicted
+++ resolved
@@ -34,10 +34,7 @@
         )
         super().__init__(configuration)
         self.manager = manager
-<<<<<<< HEAD
-=======
         self._connected_event = asyncio.Event()
->>>>>>> 5de18438
 
         @self.on("icegatheringstatechange")
         def on_icegatheringstatechange():
@@ -46,8 +43,6 @@
             )
             if self.iceGatheringState == "complete":
                 logger.info("Publisher: All ICE candidates have been gathered.")
-<<<<<<< HEAD
-=======
 
         @self.on("iceconnectionstatechange")
         def on_iceconnectionstatechange():
@@ -57,12 +52,9 @@
 
         @self.on("connectionstatechange")
         def on_connectionstatechange():
-            logger.info(
-                f"Publisher connection state changed to {self.connectionState}"
-            )
+            logger.info(f"Publisher connection state changed to {self.connectionState}")
             if self.connectionState == "connected":
                 self._connected_event.set()
->>>>>>> 5de18438
 
     async def handle_answer(self, response):
         """Handles the SDP answer received from the SFU for the publisher connection."""
@@ -83,7 +75,7 @@
         if self.connectionState == "connected":
             logger.info("Publisher already connected, no need to wait")
             return
-            
+
         logger.info(f"Waiting for publisher connection with {timeout}s timeout")
         try:
             # Wait for the connected event with timeout
