--- conflicted
+++ resolved
@@ -147,85 +147,60 @@
         return response.json()
 
     def block_user(self, call_type: str, call_id: str, data):
-<<<<<<< HEAD
-        """
-        Blocks user in specific call
-        :param call_type: A string representing the call type
-        :param call_id: A string representing a unique call identifier
-        :param data: A dictionary with additional call details
-        :return: json object with response
-        """
-        response = self.post(f"/call/{call_type}/{call_id}/block", json=data)
-        return response.json()
-
-    def end_call(self, call_type: str, call_id: str):
-        """
-        Ends specific call
-        :param call_type: A string representing the call type
-        :param call_id: A string representing a unique call identifier
-        :return: json object with response
-        """
-        response = self.post(f"/call/{call_type}/{call_id}/mark_ended")
-        return response.json()
-
-    def get_call(self, call_type: str, call_id: str):
-        """
-        Retrieves specific call
-        :param call_type: A string representing the call type
-        :param call_id: A string representing a unique call identifier
-        :return: json object with response
-        """
-        response = self.get(f"/call/{call_type}/{call_id}")
-        return response.json()
-
-    def go_live(self, call_type: str, call_id: str):
-        """
-        Makes specific call go live
-        :param call_type: A string representing the call type
-        :param call_id: A string representing a unique call identifier
-        :return: json object with response
-        """
-        response = self.post(f"/call/{call_type}/{call_id}/go_live")
-        return response.json()
-
-    def join_call(self, call_type: str, call_id: str, data):
-        """
-        Joins specific call
-        :param call_type: A string representing the call type
-        :param call_id: A string representing a unique call identifier
-        :param data: A dictionary with additional call details
-        :return: json object with response
-        """
-        response = self.post(f"/call/{call_type}/{call_id}/join", data=data)
-=======
+        """
+        Blocks user in the call
+        :param data: A dictionary with user details
+        :return: Response from the block user API
+        """
         path = f"/call/{call_type}/{call_id}/block"
         response = self.post(path, json=data)
         self._ensure_success_response(response, "POST", path)
         return response.json()
 
     def end_call(self, call_type: str, call_id: str):
+        """
+        Ends the call
+        :return: Response from the end call API
+        """
         path = f"/call/{call_type}/{call_id}/mark_ended"
         response = self.post(path)
         self._ensure_success_response(response, "POST", path)
         return response.json()
 
     def get_call(self, call_type: str, call_id: str):
+        """
+        Retrieves specific call type
+        :param name: A string representing the name of the call type
+        :return: json object with response
+        """
         path = f"/call/{call_type}/{call_id}"
         response = self.get(path)
         self._ensure_success_response(response, "GET", path)
         return response.json()
 
     def go_live(self, call_type: str, call_id: str):
+        """
+        Makes specific call go live
+        :param call_type: A string representing the call type
+        :param call_id: A string representing a unique call identifier
+        :return: json object with response
+        """
         path = f"/call/{call_type}/{call_id}/go_live"
         response = self.post(path)
         self._ensure_success_response(response, "POST", path)
         return response.json()
 
     def join_call(self, call_type: str, call_id: str, data):
+        """
+        Joins specific call
+        :param call_type: A string representing the call type
+        :param call_id: A string representing a unique call identifier
+        :param data: A dictionary with additional call details
+        :return: json object with response
+        """
         path = f"/call/{call_type}/{call_id}/join"
         response = self.post(path, data=data)
         self._ensure_success_response(response, "POST", path)
->>>>>>> d8b3926d
         return response.json()
 
     def delete_call_type(self, name: str):
@@ -248,23 +223,15 @@
     def delete_recording(
         self, call_type: str, call_id: str, session_id: str, recordingid: str
     ):
-<<<<<<< HEAD
-        """
-        Deletes specific recording of a call
-        :param call_type: A string representing the call type
-        :param call_id: A string representing a unique call identifier
+        """
+        Deletes specific recording of the call
         :param session_id: A string representing a unique session identifier
         :param recordingid: A string representing a unique recording identifier
-        :return: json object with response
-        """
-        response = self.delete(
-            f"/call/{call_type}/{call_id}/{session_id}/recordings/{recordingid}"
-        )
-=======
+        :return: Response from the delete recording API
+        """
         path = f"/call/{call_type}/{call_id}/{session_id}/recordings/{recordingid}"
         response = self.delete(path)
         self._ensure_success_response(response, "DELETE", path)
->>>>>>> d8b3926d
         return response.json()
 
     def add_device(
@@ -318,7 +285,6 @@
         return response.json()
 
     def query_recordings(self, call_type: str, call_id: str, session_id: str = None):
-<<<<<<< HEAD
         """
         Executes a query to retrieve specific call recordings
         :param call_type: A string representing the call type
@@ -326,9 +292,7 @@
         :param session_id: A string representing a unique session identifier
         :return: json object with response
         """
-=======
         path = f"/call/{call_type}/{call_id}/recordings"
->>>>>>> d8b3926d
         if session_id is None:
             path = f"/call/{call_type}/{call_id}/{session_id}/recordings"
             response = self.get(path)
@@ -336,7 +300,6 @@
         return response.json()
 
     def mute_users(self, call_type: str, call_id: str, data):
-<<<<<<< HEAD
         """
         Mute users in a specific call
         :param call_type: A string representing the call type
@@ -344,211 +307,158 @@
         :param data: A dictionary with additional call details
         :return: json object with response
         """
-        response = self.post(f"/call/{call_type}/{call_id}/mute_users", data=data)
-        return response.json()
-
-    def query_members(self, call_type: str, call_id: str, data):
-        """
-        Executes a query to retrieve specific call members
-        :param call_type: A string representing the call type
-        :param call_id: A string representing a unique call identifier
-        :param data: A dictionary with additional call details
-        :return: json object with response
-        """
-        response = self.post(f"/call/{call_type}/{call_id}/members", json=data)
-        return response.json()
-
-    def request_permissions(self, call_type: str, call_id: str, data):
-        """
-        Requests permissions for a specific call
-        :param call_type: A string representing the call type
-        :param call_id: A string representing a unique call identifier
-        :param data: A dictionary with additional call details
-        :return: json object with response
-        """
-        response = self.post(
-            f"/call/{call_type}/{call_id}/request_permission", json=data
-        )
-        return response.json()
-
-    def send_custom_event(self, call_type: str, call_id: str, data):
-        """
-        Sends a custom event for a specific call
-        :param call_type: A string representing the call type
-        :param call_id: A string representing a unique call identifier
-        :param data: A dictionary with additional call details
-        :return: json object with response
-        """
-        response = self.post(f"/call/{call_type}/{call_id}/event", json=data)
-        return response.json()
-
-    def send_reaction(self, call_type: str, call_id: str, data):
-        """
-        Sends a reaction for a specific call
-        :param call_type: A string representing the call type
-        :param call_id: A string representing a unique call identifier
-        :param data: A dictionary with additional call details
-        :return: json object with response
-        """
-        response = self.post(f"/call/{call_type}/{call_id}/reaction", json=data)
-        return response.json()
-
-    def start_recording(self, call_type: str, call_id: str):
-        """
-        Starts recording for a specific call
-        :param call_type: A string representing the call type
-        :param call_id: A string representing a unique call identifier
-        :return: json object with response
-        """
-        response = self.post(f"/call/{call_type}/{call_id}/start_recording")
-        return response.json()
-
-    def start_trancription(self, call_type: str, call_id: str):
-        """
-        Starts transcription for a specific call
-        :param call_type: A string representing the call type
-        :param call_id: A string representing a unique call identifier
-        :return: json object with response
-        """
-        response = self.post(f"/call/{call_type}/{call_id}/start_transcription")
-        return response.json()
-
-    def start_broadcasting(self, call_type: str, call_id: str):
-        """
-        Starts broadcasting for a specific call
-        :param call_type: A string representing the call type
-        :param call_id: A string representing a unique call identifier
-        :return: json object with response
-        """
-        response = self.post(f"/call/{call_type}/{call_id}/start_broadcasting")
-        return response.json()
-
-    def stop_recording(self, call_type: str, call_id: str):
-        """
-        Stops recording for a specific call
-        :param call_type: A string representing the call type
-        :param call_id: A string representing a unique call identifier
-        :return: json object with response
-        """
-        response = self.post(f"/call/{call_type}/{call_id}/stop_recording")
-        return response.json()
-
-    def stop_transcription(self, call_type: str, call_id: str):
-        """
-        Stops transcription for a specific call
-        :param call_type: A string representing the call type
-        :param call_id: A string representing a unique call identifier
-        :return: json object with response
-        """
-        response = self.post(f"/call/{call_type}/{call_id}/stop_transcription")
-        return response.json()
-
-    def stop_broadcasting(self, call_type: str, call_id: str):
-        """
-        Stops broadcasting for a specific call
-        :param call_type: A string representing the call type
-        :param call_id: A string representing a unique call identifier
-        :return: json object with response
-        """
-        response = self.post(f"/call/{call_type}/{call_id}/stop_broadcasting")
-        return response.json()
-
-    def stop_live(self, call_type: str, call_id: str):
-        """
-        Stops the live status of a call
-        :param call_type: A string representing the call type
-        :param call_id: A string representing a unique call identifier
-        :return: json object with response
-        """
-        response = self.post(f"/call/{call_type}/{call_id}/stop_live")
-        return response.json()
-
-    def unblock_user(self, call_type: str, call_id: str, data):
-        """
-        Unblocks a user from a specific call
-        :param call_type: A string representing the call type
-        :param call_id: A string representing a unique call identifier
-        :param data: A dictionary with additional call details
-        :return: json object with response
-        """
-        response = self.post(f"/call/{call_type}/{call_id}/unblock", json=data)
-=======
         path = f"/call/{call_type}/{call_id}/mute_users"
         response = self.post(path, data=data)
         self._ensure_success_response(response, "POST", path)
         return response.json()
 
     def query_members(self, call_type: str, call_id: str, data):
+        """
+        Executes a query to retrieve specific call members
+        :param call_type: A string representing the call type
+        :param call_id: A string representing a unique call identifier
+        :param data: A dictionary with additional call details
+        :return: json object with response
+        """
         path = f"/call/{call_type}/{call_id}/members"
         response = self.post(path, json=data)
         self._ensure_success_response(response, "POST", path)
         return response.json()
 
     def request_permissions(self, call_type: str, call_id: str, data):
+        """
+        Requests permissions for a specific call
+        :param call_type: A string representing the call type
+        :param call_id: A string representing a unique call identifier
+        :param data: A dictionary with additional call details
+        :return: json object with response
+        """
         path = f"/call/{call_type}/{call_id}/request_permission"
         response = self.post(path, json=data)
         self._ensure_success_response(response, "POST", path)
         return response.json()
 
     def send_custom_event(self, call_type: str, call_id: str, data):
+        """
+        Sends a custom event for a specific call
+        :param call_type: A string representing the call type
+        :param call_id: A string representing a unique call identifier
+        :param data: A dictionary with additional call details
+        :return: json object with response
+        """
         path = f"/call/{call_type}/{call_id}/event"
         response = self.post(path, json=data)
         self._ensure_success_response(response, "POST", path)
         return response.json()
 
     def send_reaction(self, call_type: str, call_id: str, data):
+        """
+        Sends a reaction for a specific call
+        :param call_type: A string representing the call type
+        :param call_id: A string representing a unique call identifier
+        :param data: A dictionary with additional call details
+        :return: json object with response
+        """
         path = f"/call/{call_type}/{call_id}/reaction"
         response = self.post(path, json=data)
         self._ensure_success_response(response, "POST", path)
         return response.json()
 
     def start_recording(self, call_type: str, call_id: str):
+        """
+        Starts recording for a specific call
+        :param call_type: A string representing the call type
+        :param call_id: A string representing a unique call identifier
+        :return: json object with response
+        """
         path = f"/call/{call_type}/{call_id}/start_recording"
         response = self.post(path)
         self._ensure_success_response(response, "POST", path)
         return response.json()
 
     def start_trancription(self, call_type: str, call_id: str):
+        """
+        Starts transcription for a specific call
+        :param call_type: A string representing the call type
+        :param call_id: A string representing a unique call identifier
+        :return: json object with response
+        """
         path = f"/call/{call_type}/{call_id}/start_transcription"
         response = self.post(path)
         self._ensure_success_response(response, "POST", path)
         return response.json()
 
     def start_broadcasting(self, call_type: str, call_id: str):
+        """
+        Starts broadcasting for a specific call
+        :param call_type: A string representing the call type
+        :param call_id: A string representing a unique call identifier
+        :return: json object with response
+        """
         path = f"/call/{call_type}/{call_id}/start_broadcasting"
         response = self.post(path)
         self._ensure_success_response(response, "POST", path)
         return response.json()
 
     def stop_recording(self, call_type: str, call_id: str):
+        """
+        Stops recording for a specific call
+        :param call_type: A string representing the call type
+        :param call_id: A string representing a unique call identifier
+        :return: json object with response
+        """
         path = f"/call/{call_type}/{call_id}/stop_recording"
         response = self.post(path)
         self._ensure_success_response(response, "POST", path)
         return response.json()
 
     def stop_transcription(self, call_type: str, call_id: str):
+        """
+        Stops transcription for a specific call
+        :param call_type: A string representing the call type
+        :param call_id: A string representing a unique call identifier
+        :return: json object with response
+        """
         path = f"/call/{call_type}/{call_id}/stop_transcription"
         response = self.post(path)
         self._ensure_success_response(response, "POST", path)
         return response.json()
 
     def stop_broadcasting(self, call_type: str, call_id: str):
+        """
+        Stops broadcasting for a specific call
+        :param call_type: A string representing the call type
+        :param call_id: A string representing a unique call identifier
+        :return: json object with response
+        """
         path = f"/call/{call_type}/{call_id}/stop_broadcasting"
         response = self.post(path)
         self._ensure_success_response(response, "POST", path)
         return response.json()
 
     def stop_live(self, call_type: str, call_id: str):
+        """
+        Stops the live status of a call
+        :param call_type: A string representing the call type
+        :param call_id: A string representing a unique call identifier
+        :return: json object with response
+        """
         path = f"/call/{call_type}/{call_id}/stop_live"
         response = self.post(path)
         self._ensure_success_response(response, "POST", path)
         return response.json()
 
     def unblock_user(self, call_type: str, call_id: str, data):
+        """
+        Unblocks a user from a specific call
+        :param call_type: A string representing the call type
+        :param call_id: A string representing a unique call identifier
+        :param data: A dictionary with additional call details
+        :return: json object with response
+        """
         path = f"/call/{call_type}/{call_id}/unblock"
         response = self.post(path, json=data)
         self._ensure_success_response(response, "POST", path)
->>>>>>> d8b3926d
         return response.json()
 
     def update_call_members(self, call_type: str, call_id: str, members: list = None):
@@ -580,7 +490,6 @@
         return response.json()
 
     def update_user_permissions(self, call_type: str, call_id: str, data):
-<<<<<<< HEAD
         """
         Updates user permissions for a specific call
         :param call_type: A string representing the call type
@@ -588,12 +497,9 @@
         :param data: A dictionary with additional call details
         :return: json object with response
         """
-        response = self.put(f"/call/{call_type}/{call_id}/permissions", json=data)
-=======
         path = f"/call/{call_type}/{call_id}/permissions"
         response = self.put(path, json=data)
         self._ensure_success_response(response, "PUT", path)
->>>>>>> d8b3926d
         return response.json()
 
     def get_or_create_call(
