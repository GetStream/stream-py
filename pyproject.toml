[project]
name = "getstream"
version = "1.4.1"
description = ""
authors = [
    { name = "sachaarbonel", email = "sacha.arbonel@hotmail.fr" },
    { name = "tbarbugli", email = "tbarbugli@gmail.com" },
]
requires-python = ">=3.9,<4.0.0"
readme = "README.md"
dependencies = [
    "httpx>=0.27.0,<0.28",
    "pyjwt>=2.8.0,<3",
    "dataclasses-json>=0.6.0,<0.7",
    "marshmallow>=3.21.0,<4",
    "python-dateutil>=2.8.2",
    "pytest-timeout>=2.3.1",
    "aiohttp>=3.11.16",
    "pydantic-settings>=2.9.1",
    "pydantic>=2.10.6",
    "openai>=1.65.4",
<<<<<<< HEAD
    "tenacity>=9.1.2",
    "ping3>=4.0.8",
=======
    "websockets>=15.0.1",
>>>>>>> c2c72573
]

[dependency-groups]
dev = [
    "python-dateutil>=2.8.2,<3",
    "python-dotenv>=1.0.0,<2",
    "pytest>=7.3.1,<8",
    "flake8>=6.0.0,<7",
    "pytest-timeout>=2.3.1",
]
dev-dependencies = [
    "python-dotenv>=1.0.1,<2",
    "ruff>=0.11.0",
    "pre-commit>=3.7.0,<4",
    "pytest-asyncio>=0.23.8"
]
webrtc = [
    "websockets>=13,<16",
]

[tool.uv]
default-groups = [
    "dev",
    "dev-dependencies",
]

[tool.uv.workspace]
members = [
    "getstream/plugins/*/*",
]
exclude = [
    "**/__pycache__",
]

[tool.uv.sources]
getstream-plugins-stt-moonshine = { workspace = true }
getstream-plugins-stt-deepgram = { workspace = true }
getstream-plugins-tts-elevenlabs = { workspace = true }
getstream-plugins-vad-silero = { workspace = true }
getstream-plugins-tts-cartesia = { workspace = true }

[build-system]
requires = ["hatchling"]
build-backend = "hatchling.build"

[tool.ruff]
exclude = [
    "getstream/video/rtc/pb",
    ".venv"
]
[tool.ruff.lint]
ignore = ["F405", "F403"]

[project.optional-dependencies]
openai-realtime = [
  "openai[realtime]>=1.82.0",
  "trio >=0.22.2",
]
webrtc = [
    "aiortc==1.12.0",
    "numpy>=2.0.2",
    "elevenlabs>=1.56.0",
    "torch>=2.6.0",
    "torchaudio>=2.6.0",
    "onnxruntime>=1.20.1",
    "silero>=0.4.1",
    "soundfile>=0.13.1",
    "scipy>=1.13.1",
    "deepgram-sdk>=3.11.0",
    "twirp>=0.0.7",
    "protobuf>=4.25.1",
    "websocket-client>=1.8.0",
    "pyee>=13.0.0",
]
mcp = [
    "fastmcp>=2.1,<2.4 ; python_version >= '3.10'",
]<|MERGE_RESOLUTION|>--- conflicted
+++ resolved
@@ -19,12 +19,8 @@
     "pydantic-settings>=2.9.1",
     "pydantic>=2.10.6",
     "openai>=1.65.4",
-<<<<<<< HEAD
     "tenacity>=9.1.2",
     "ping3>=4.0.8",
-=======
-    "websockets>=15.0.1",
->>>>>>> c2c72573
 ]
 
 [dependency-groups]
@@ -42,7 +38,7 @@
     "pytest-asyncio>=0.23.8"
 ]
 webrtc = [
-    "websockets>=13,<16",
+    "websockets>=15.0.1,<16",
 ]
 
 [tool.uv]
