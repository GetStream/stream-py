--- conflicted
+++ resolved
@@ -1,73 +1,3 @@
-<<<<<<< HEAD
-[tool.poetry.dependencies]
-python = ">=3.10,<4.0.0"
-httpx = "^0.27.0"
-pyjwt = "^2.8.0"
-dataclasses-json = "^0.6.0"
-marshmallow = "^3.21.0"
-cffi = "^1.17.1"
-betterproto = "^1.2.5"
-sounddevice = "^0.5.0"
-numpy = "^2.1.1"
-pyaudio = "^0.2.14"
-pydub = "^0.25.1"
-opuslib = "^3.0.1"
-cartesia = "^1.0.13"
-soundfile = "^0.12.1"
-pyogg = {git = "https://github.com/TeamPyOgg/PyOgg.git"}
-torchaudio = "^2.4.1"
-
-[tool.poetry.group.dev.dependencies]
-python-dateutil = "^2.8.2"
-python-dotenv = "^1.0.0"
-pytest = "^7.3.1"
-flake8 = "^6.0.0"
-betterproto = {extras = ["compiler"], version = "^1.2.5"}
-
-[tool.ruff.lint]
-ignore = ["F405", "F403"]
-
-[project]
-authors = [
-    {name = "sachaarbonel", email = "sacha.arbonel@hotmail.fr"},
-    {name = "tbarbugli", email = "tbarbugli@gmail.com"},
-]
-requires-python = "<4.0.0,>=3.10"
-dependencies = [
-    "httpx<1.0.0,>=0.27.0",
-    "pyjwt<3.0.0,>=2.8.0",
-    "dataclasses-json<1.0.0,>=0.6.0",
-    "marshmallow<4.0.0,>=3.21.0",
-    "cffi<2.0.0,>=1.17.1",
-    "betterproto<2.0.0,>=1.2.5",
-    "sounddevice<1.0.0,>=0.5.0",
-    "numpy>=2.1.1,<3.0.0",
-    "pyaudio<1.0.0,>=0.2.14",
-    "pydub<1.0.0,>=0.25.1",
-    "opuslib<4.0.0,>=3.0.1",
-    "cartesia<2.0.0,>=1.0.13",
-    "soundfile<1.0.0,>=0.12.1",
-    "pyogg @ git+https://github.com/TeamPyOgg/PyOgg.git",
-    "torchaudio<3.0.0,>=2.4.1",
-]
-name = "getstream"
-version = "1.0.4"
-description = ""
-readme = "README.md"
-
-[dependency-groups]
-dev = [
-    "python-dateutil<3.0.0,>=2.8.2",
-    "python-dotenv<2.0.0,>=1.0.0",
-    "pytest<8.0.0,>=7.3.1",
-    "flake8<7.0.0,>=6.0.0",
-    "betterproto[compiler]<2.0.0,>=1.2.5",
-]
-dev-dependencies = [
-    "python-dotenv<2.0.0,>=1.0.1",
-    "ruff<1.0.0,>=0.4.1",
-    "pre-commit<4.0.0,>=3.7.0",
-=======
 [project]
 name = "getstream"
 version = "1.4.0"
@@ -76,13 +6,23 @@
     { name = "sachaarbonel", email = "sacha.arbonel@hotmail.fr" },
     { name = "tbarbugli", email = "tbarbugli@gmail.com" },
 ]
-requires-python = ">=3.9,<4.0.0"
+requires-python = ">=3.10,<4.0.0"
 readme = "README.md"
 dependencies = [
     "httpx>=0.27.0,<0.28",
     "pyjwt>=2.8.0,<3",
     "dataclasses-json>=0.6.0,<0.7",
     "marshmallow>=3.21.0,<4",
+    "cffi>=1.17.1,<2",
+    "betterproto>=1.2.5,<2",
+    "sounddevice>=0.5.0,<1",
+    "numpy>=2.1.1,<3",
+    "pyaudio>=0.2.14,<1",
+    "pydub>=0.25.1,<1",
+    "opuslib>=3.0.1,<4",
+    "cartesia>=1.0.13,<2",
+    "soundfile>=0.12.1,<1",
+    "torchaudio>=2.4.1,<3",
 ]
 
 [dependency-groups]
@@ -91,6 +31,7 @@
     "python-dotenv>=1.0.0,<2",
     "pytest>=7.3.1,<8",
     "flake8>=6.0.0,<7",
+    "betterproto[compiler]>=1.2.5,<2",
 ]
 dev-dependencies = [
     "python-dotenv>=1.0.1,<2",
@@ -116,5 +57,8 @@
 openai-realtime = [
   "openai[realtime]==1.65.4",
   "trio >=0.22.2",
->>>>>>> 432fed43
-]+]
+
+# Adding PyOgg from git repository
+[project.urls]
+"PyOgg" = "https://github.com/TeamPyOgg/PyOgg.git"