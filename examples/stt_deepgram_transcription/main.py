#!/usr/bin/env python3
"""
Example: Real-time Call Transcription with Deepgram STT

This example demonstrates how to:
1. Join a Stream video call
2. Transcribe audio in real-time using Deepgram
3. Open a browser link for users to join the call

Usage:
    python main.py

Requirements:
    - Create a .env file with your Stream and Deepgram credentials (see env.example)
    - Install dependencies: pip install -e .
"""

import asyncio
import logging
import os
import time
import uuid
import webbrowser
from urllib.parse import urlencode
from typing import Any

from dotenv import load_dotenv

from getstream.models import CallRequest, UserRequest
from getstream.stream import Stream
from getstream.video import rtc
from getstream.video.rtc.track_util import PcmData
from getstream.plugins.deepgram.stt import DeepgramSTT

logging.basicConfig(level=logging.INFO, format="%(asctime)s %(levelname)s %(message)s")


def create_user(client: Stream, id: str, name: str) -> None:
    """
    Create a user with a unique Stream ID.

    Args:
        client: Stream client instance
        id: Unique user ID
        name: Display name for the user
    """
    user_request = UserRequest(id=id, name=name)
    client.upsert_users(user_request)


def open_browser(api_key: str, token: str, call_id: str) -> str:
    """
    Helper function to open browser with Stream call link.

    Args:
        api_key: Stream API key
        token: JWT token for the user
        call_id: ID of the call

    Returns:
        The URL that was opened
    """
    base_url = f"{os.getenv('EXAMPLE_BASE_URL')}/join/"
    params = {"api_key": api_key, "token": token, "skip_lobby": "true"}

    url = f"{base_url}{call_id}?{urlencode(params)}"
    print(f"Opening browser to: {url}")

    try:
        webbrowser.open(url)
        print("Browser opened successfully!")
    except Exception as e:
        print(f"Failed to open browser: {e}")
        print(f"Please manually open this URL: {url}")

    return url


async def main():
    """Main example function."""
    print("🎙️  Stream + Deepgram Real-time Transcription Example")
    print("=" * 55)

    # Load environment variables
    load_dotenv()

    # Initialize Stream client from ENV
    client = Stream.from_env()

    # Create a unique call ID for this session
    call_id = str(uuid.uuid4())
    print(f"📞 Call ID: {call_id}")

    user_id = f"user-{uuid.uuid4()}"
    create_user(client, user_id, "My User")
    logging.info("👤 Created user: %s", user_id)

    user_token = client.create_token(user_id, expiration=3600)
    logging.info("🔑 Created token for user: %s", user_id)

    bot_user_id = f"transcription-bot-{uuid.uuid4()}"
    create_user(client, bot_user_id, "Transcription Bot")
    logging.info("🤖 Created bot user: %s", bot_user_id)

    # Create the call
    call = client.video.call("default", call_id)
    call.get_or_create(data=CallRequest(created_by_id=bot_user_id))
    print(f"📞 Call created: {call_id}")

    # Open browser for users to join with the user token
    open_browser(client.api_key, user_token, call_id)

    print("\n🤖 Starting transcription bot...")
    print("The bot will join the call and transcribe all audio it receives.")
    print("Join the call in your browser and speak to see transcriptions appear here!")
    print("\nPress Ctrl+C to stop the transcription bot.\n")

    # Initialize Deepgram STT (api_key comes from .env)
    stt = DeepgramSTT()

    try:
        async with await rtc.join(call, bot_user_id) as connection:
            print(f"✅ Bot joined call: {call_id}")

            # Set up transcription handlers
            @connection.on("audio")
            async def on_audio(pcm: PcmData, user):
                # Process audio through Deepgram STT
                await stt.process_audio(pcm, user)

            @stt.on("transcript")
<<<<<<< HEAD
            async def on_transcript(event):
=======
            async def on_transcript(text: str, user: Any, metadata: dict):
>>>>>>> cd524bd9
                timestamp = time.strftime("%H:%M:%S")
                print(f"[{timestamp}] {event.user_metadata.name}: {event.text}")
                if hasattr(event, 'confidence') and event.confidence:
                    print(f"    └─ confidence: {event.confidence:.2%}")
                if hasattr(event, 'processing_time_ms') and event.processing_time_ms:
                    print(f"    └─ processing time: {event.processing_time_ms:.1f}ms")

            @stt.on("partial_transcript")
<<<<<<< HEAD
            async def on_partial_transcript(event):
                if event.text.strip():  # Only show non-empty partial transcripts
=======
            async def on_partial_transcript(text: str, user: Any, metadata: dict):
                if text.strip():  # Only show non-empty partial transcripts
>>>>>>> cd524bd9
                    user_info = (
                        user.name if user and hasattr(user, "name") else "unknown"
                    )
                    print(
                        f"    {user_info} (partial): {event.text}", end="\r"
                    )  # Overwrite line

            @stt.on("error")
            async def on_stt_error(event):
                print(f"\n❌ STT Error: {event.error_message}")
                if hasattr(event, 'context') and event.context:
                    print(f"    └─ context: {event.context}")

            # Keep the connection alive and wait for audio
            print("🎧 Listening for audio... (Press Ctrl+C to stop)")
            await connection.wait()

    except asyncio.CancelledError:
        print("\n⏹️  Stopping transcription bot...")
    except Exception as e:
        print(f"❌ Error: {e}")
        import traceback

        traceback.print_exc()
    finally:
        await stt.close()
        client.delete_users([user_id, bot_user_id])
        print("🧹 Cleanup completed")


if __name__ == "__main__":
    asyncio.run(main())<|MERGE_RESOLUTION|>--- conflicted
+++ resolved
@@ -129,11 +129,7 @@
                 await stt.process_audio(pcm, user)
 
             @stt.on("transcript")
-<<<<<<< HEAD
             async def on_transcript(event):
-=======
-            async def on_transcript(text: str, user: Any, metadata: dict):
->>>>>>> cd524bd9
                 timestamp = time.strftime("%H:%M:%S")
                 print(f"[{timestamp}] {event.user_metadata.name}: {event.text}")
                 if hasattr(event, 'confidence') and event.confidence:
@@ -142,13 +138,8 @@
                     print(f"    └─ processing time: {event.processing_time_ms:.1f}ms")
 
             @stt.on("partial_transcript")
-<<<<<<< HEAD
             async def on_partial_transcript(event):
                 if event.text.strip():  # Only show non-empty partial transcripts
-=======
-            async def on_partial_transcript(text: str, user: Any, metadata: dict):
-                if text.strip():  # Only show non-empty partial transcripts
->>>>>>> cd524bd9
                     user_info = (
                         user.name if user and hasattr(user, "name") else "unknown"
                     )
